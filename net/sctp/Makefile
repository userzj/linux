--- conflicted
+++ resolved
@@ -13,13 +13,7 @@
 	  tsnmap.o bind_addr.o socket.o primitive.o \
 	  output.o input.o debug.o stream.o auth.o \
 	  offload.o stream_sched.o stream_sched_prio.o \
-<<<<<<< HEAD
-	  stream_sched_rr.o
-
-sctp_probe-y := probe.o
-=======
 	  stream_sched_rr.o stream_interleave.o
->>>>>>> 661e50bc
 
 sctp-$(CONFIG_SCTP_DBG_OBJCNT) += objcnt.o
 sctp-$(CONFIG_PROC_FS) += proc.o
