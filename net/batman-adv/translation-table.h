--- conflicted
+++ resolved
@@ -22,15 +22,9 @@
 #ifndef _NET_BATMAN_ADV_TRANSLATION_TABLE_H_
 #define _NET_BATMAN_ADV_TRANSLATION_TABLE_H_
 
-<<<<<<< HEAD
-int hna_local_init(struct bat_priv *bat_priv);
-void hna_local_add(struct net_device *soft_iface, uint8_t *addr);
-void hna_local_remove(struct bat_priv *bat_priv,
-=======
 int tt_local_init(struct bat_priv *bat_priv);
 void tt_local_add(struct net_device *soft_iface, uint8_t *addr);
 void tt_local_remove(struct bat_priv *bat_priv,
->>>>>>> d762f438
 		      uint8_t *addr, char *message);
 int tt_local_fill_buffer(struct bat_priv *bat_priv,
 			  unsigned char *buff, int buff_len);
