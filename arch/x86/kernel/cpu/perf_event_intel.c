--- conflicted
+++ resolved
@@ -1440,14 +1440,11 @@
 		x86_pmu.enable_all = intel_pmu_nhm_enable_all;
 		x86_pmu.extra_regs = intel_nehalem_extra_regs;
 
-<<<<<<< HEAD
-=======
 		/* UOPS_ISSUED.STALLED_CYCLES */
 		intel_perfmon_event_map[PERF_COUNT_HW_STALLED_CYCLES_FRONTEND] = 0x180010e;
 		/* UOPS_EXECUTED.CORE_ACTIVE_CYCLES,c=1,i=1 */
 		intel_perfmon_event_map[PERF_COUNT_HW_STALLED_CYCLES_BACKEND] = 0x1803fb1;
 
->>>>>>> 56299378
 		if (ebx & 0x40) {
 			/*
 			 * Erratum AAJ80 detected, we work it around by using
