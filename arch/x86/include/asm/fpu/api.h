--- conflicted
+++ resolved
@@ -108,9 +108,6 @@
  */
 #define PASID_DISABLED	0
 
-<<<<<<< HEAD
-static inline void update_pasid(void) { }
-
 /* Trap handling */
 extern int  fpu__exception_code(struct fpu *fpu, int trap_nr);
 extern void fpu_sync_fpstate(struct fpu *fpu);
@@ -163,6 +160,4 @@
 struct task_struct;
 extern long fpu_xstate_prctl(struct task_struct *tsk, int option, unsigned long arg2);
 
-=======
->>>>>>> 52d96919
 #endif /* _ASM_X86_FPU_API_H */