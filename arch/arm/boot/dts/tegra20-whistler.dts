/dts-v1/;

/include/ "tegra20.dtsi"

/ {
	model = "NVIDIA Tegra2 Whistler evaluation board";
	compatible = "nvidia,whistler", "nvidia,tegra20";

	memory {
		reg = <0x00000000 0x20000000>;
	};

	host1x {
		hdmi {
			status = "okay";

			vdd-supply = <&hdmi_vdd_reg>;
			pll-supply = <&hdmi_pll_reg>;

			nvidia,ddc-i2c-bus = <&hdmi_ddc>;
			nvidia,hpd-gpio = <&gpio 111 0>; /* PN7 */
		};
	};

	pinmux {
		pinctrl-names = "default";
		pinctrl-0 = <&state_default>;

		state_default: pinmux {
			ata {
				nvidia,pins = "ata", "atb", "ate", "gma", "gmb",
					"gmc", "gmd", "gpu";
				nvidia,function = "gmi";
			};
			atc {
				nvidia,pins = "atc", "atd";
				nvidia,function = "sdio4";
			};
			cdev1 {
				nvidia,pins = "cdev1";
				nvidia,function = "plla_out";
			};
			cdev2 {
				nvidia,pins = "cdev2";
				nvidia,function = "osc";
			};
			crtp {
				nvidia,pins = "crtp";
				nvidia,function = "crt";
			};
			csus {
				nvidia,pins = "csus";
				nvidia,function = "vi_sensor_clk";
			};
			dap1 {
				nvidia,pins = "dap1";
				nvidia,function = "dap1";
			};
			dap2 {
				nvidia,pins = "dap2";
				nvidia,function = "dap2";
			};
			dap3 {
				nvidia,pins = "dap3";
				nvidia,function = "dap3";
			};
			dap4 {
				nvidia,pins = "dap4";
				nvidia,function = "dap4";
			};
			ddc {
				nvidia,pins = "ddc";
				nvidia,function = "i2c2";
			};
			dta {
				nvidia,pins = "dta", "dtb", "dtc", "dtd";
				nvidia,function = "vi";
			};
			dte {
				nvidia,pins = "dte";
				nvidia,function = "rsvd1";
			};
			dtf {
				nvidia,pins = "dtf";
				nvidia,function = "i2c3";
			};
			gme {
				nvidia,pins = "gme";
				nvidia,function = "dap5";
			};
			gpu7 {
				nvidia,pins = "gpu7";
				nvidia,function = "rtck";
			};
			gpv {
				nvidia,pins = "gpv";
				nvidia,function = "pcie";
			};
			hdint {
				nvidia,pins = "hdint", "pta";
				nvidia,function = "hdmi";
			};
			i2cp {
				nvidia,pins = "i2cp";
				nvidia,function = "i2cp";
			};
			irrx {
				nvidia,pins = "irrx", "irtx";
				nvidia,function = "uartb";
			};
			kbca {
				nvidia,pins = "kbca", "kbcc", "kbce", "kbcf";
				nvidia,function = "kbc";
			};
			kbcb {
				nvidia,pins = "kbcb", "kbcd";
				nvidia,function = "sdio2";
			};
			lcsn {
				nvidia,pins = "lcsn", "lsck", "lsda", "lsdi",
					"spia", "spib", "spic";
				nvidia,function = "spi3";
			};
			ld0 {
				nvidia,pins = "ld0", "ld1", "ld2", "ld3", "ld4",
					"ld5", "ld6", "ld7", "ld8", "ld9",
					"ld10", "ld11", "ld12", "ld13", "ld14",
					"ld15", "ld16", "ld17", "ldc", "ldi",
					"lhp0", "lhp1", "lhp2", "lhs", "lm0",
					"lm1", "lpp", "lpw0", "lpw1", "lpw2",
					"lsc0", "lsc1", "lspi", "lvp0", "lvp1",
					"lvs";
				nvidia,function = "displaya";
			};
			owc {
				nvidia,pins = "owc", "uac";
				nvidia,function = "owr";
			};
			pmc {
				nvidia,pins = "pmc";
				nvidia,function = "pwr_on";
			};
			rm {
				nvidia,pins = "rm";
				nvidia,function = "i2c1";
			};
			sdb {
				nvidia,pins = "sdb", "sdc", "sdd", "slxa",
					"slxc", "slxd", "slxk";
				nvidia,function = "sdio3";
			};
			sdio1 {
				nvidia,pins = "sdio1";
				nvidia,function = "sdio1";
			};
			spdi {
				nvidia,pins = "spdi", "spdo";
				nvidia,function = "rsvd2";
			};
			spid {
				nvidia,pins = "spid", "spie", "spig", "spih";
				nvidia,function = "spi2_alt";
			};
			spif {
				nvidia,pins = "spif";
				nvidia,function = "spi2";
			};
			uaa {
				nvidia,pins = "uaa", "uab";
				nvidia,function = "uarta";
			};
			uad {
				nvidia,pins = "uad";
				nvidia,function = "irda";
			};
			uca {
				nvidia,pins = "uca", "ucb";
				nvidia,function = "uartc";
			};
			uda {
				nvidia,pins = "uda";
				nvidia,function = "spi1";
			};
			conf_ata {
				nvidia,pins = "ata", "atb", "atc", "ddc", "gma",
					"gmb", "gmc", "gmd", "irrx", "irtx",
					"kbca", "kbcb", "kbcc", "kbcd", "kbce",
					"kbcf", "sdc", "sdd", "spie", "spig",
					"spih", "uaa", "uab", "uad", "uca",
					"ucb";
				nvidia,pull = <2>;
				nvidia,tristate = <0>;
			};
			conf_atd {
				nvidia,pins = "atd", "ate", "cdev1", "csus",
					"dap1", "dap2", "dap3", "dap4", "dte",
					"dtf", "gpu", "gpu7", "gpv", "i2cp",
					"rm", "sdio1", "slxa", "slxc", "slxd",
					"slxk", "spdi", "spdo", "uac", "uda";
				nvidia,pull = <0>;
				nvidia,tristate = <0>;
			};
			conf_cdev2 {
				nvidia,pins = "cdev2", "spia", "spib";
				nvidia,pull = <1>;
				nvidia,tristate = <1>;
			};
			conf_ck32 {
				nvidia,pins = "ck32", "ddrc", "lc", "pmca",
					"pmcb", "pmcc", "pmcd", "xm2c",
					"xm2d";
				nvidia,pull = <0>;
			};
			conf_crtp {
				nvidia,pins = "crtp";
				nvidia,pull = <0>;
				nvidia,tristate = <1>;
			};
			conf_dta {
				nvidia,pins = "dta", "dtb", "dtc", "dtd",
					"spid", "spif";
				nvidia,pull = <1>;
				nvidia,tristate = <0>;
			};
			conf_gme {
				nvidia,pins = "gme", "owc", "pta", "spic";
				nvidia,pull = <2>;
				nvidia,tristate = <1>;
			};
			conf_ld17_0 {
				nvidia,pins = "ld17_0", "ld19_18", "ld21_20",
					"ld23_22";
				nvidia,pull = <1>;
			};
			conf_ls {
				nvidia,pins = "ls", "pmce";
				nvidia,pull = <2>;
			};
			drive_dap1 {
				nvidia,pins = "drive_dap1";
				nvidia,high-speed-mode = <0>;
				nvidia,schmitt = <1>;
				nvidia,low-power-mode = <0>;
				nvidia,pull-down-strength = <0>;
				nvidia,pull-up-strength = <0>;
				nvidia,slew-rate-rising = <0>;
				nvidia,slew-rate-falling = <0>;
			};
		};
	};

	i2s@70002800 {
		status = "okay";
	};

	serial@70006000 {
		status = "okay";
		clock-frequency = <216000000>;
	};

	hdmi_ddc: i2c@7000c400 {
		status = "okay";
		clock-frequency = <100000>;
	};

	i2c@7000d000 {
		status = "okay";
		clock-frequency = <100000>;

		codec: codec@1a {
			compatible = "wlf,wm8753";
			reg = <0x1a>;
		};

		tca6416: gpio@20 {
			compatible = "ti,tca6416";
			reg = <0x20>;
			gpio-controller;
			#gpio-cells = <2>;
		};

		max8907@3c {
			compatible = "maxim,max8907";
			reg = <0x3c>;
			interrupts = <0 86 0x4>;

			maxim,system-power-controller;

			mbatt-supply = <&usb0_vbus_reg>;
			in-v1-supply = <&mbatt_reg>;
			in-v2-supply = <&mbatt_reg>;
			in-v3-supply = <&mbatt_reg>;
			in1-supply = <&mbatt_reg>;
			in2-supply = <&nvvdd_sv3_reg>;
			in3-supply = <&mbatt_reg>;
			in4-supply = <&mbatt_reg>;
			in5-supply = <&mbatt_reg>;
			in6-supply = <&mbatt_reg>;
			in7-supply = <&mbatt_reg>;
			in8-supply = <&mbatt_reg>;
			in9-supply = <&mbatt_reg>;
			in10-supply = <&mbatt_reg>;
			in11-supply = <&mbatt_reg>;
			in12-supply = <&mbatt_reg>;
			in13-supply = <&mbatt_reg>;
			in14-supply = <&mbatt_reg>;
			in15-supply = <&mbatt_reg>;
			in16-supply = <&mbatt_reg>;
			in17-supply = <&nvvdd_sv3_reg>;
			in18-supply = <&nvvdd_sv3_reg>;
			in19-supply = <&mbatt_reg>;
			in20-supply = <&mbatt_reg>;

			regulators {
				mbatt_reg: mbatt {
					regulator-name = "vbat_pmu";
					regulator-always-on;
				};

				sd1 {
					regulator-name = "nvvdd_sv1,vdd_cpu_pmu";
					regulator-min-microvolt = <1000000>;
					regulator-max-microvolt = <1000000>;
					regulator-always-on;
				};

				sd2 {
					regulator-name = "nvvdd_sv2,vdd_core";
					regulator-min-microvolt = <1200000>;
					regulator-max-microvolt = <1200000>;
					regulator-always-on;
				};

				nvvdd_sv3_reg: sd3 {
					regulator-name = "nvvdd_sv3";
					regulator-min-microvolt = <1800000>;
					regulator-max-microvolt = <1800000>;
					regulator-always-on;
				};

				ldo1 {
					regulator-name = "nvvdd_ldo1,vddio_rx_ddr,vcore_acc";
					regulator-min-microvolt = <3300000>;
					regulator-max-microvolt = <3300000>;
					regulator-always-on;
				};

				ldo2 {
					regulator-name = "nvvdd_ldo2,avdd_pll*";
					regulator-min-microvolt = <1100000>;
					regulator-max-microvolt = <1100000>;
					regulator-always-on;
				};

				ldo3 {
					regulator-name = "nvvdd_ldo3,vcom_1v8b";
					regulator-min-microvolt = <1800000>;
					regulator-max-microvolt = <1800000>;
					regulator-always-on;
				};

				ldo4 {
					regulator-name = "nvvdd_ldo4,avdd_usb*";
					regulator-min-microvolt = <3300000>;
					regulator-max-microvolt = <3300000>;
					regulator-always-on;
				};

				ldo5 {
					regulator-name = "nvvdd_ldo5,vcore_mmc,avdd_lcd1,vddio_1wire";
					regulator-min-microvolt = <2800000>;
					regulator-max-microvolt = <2800000>;
					regulator-always-on;
				};

<<<<<<< HEAD
				ldo6 {
=======
				hdmi_pll_reg: ldo6 {
>>>>>>> 64507dd7
					regulator-name = "nvvdd_ldo6,avdd_hdmi_pll";
					regulator-min-microvolt = <1800000>;
					regulator-max-microvolt = <1800000>;
				};

				ldo7 {
					regulator-name = "nvvdd_ldo7,avddio_audio";
					regulator-min-microvolt = <2800000>;
					regulator-max-microvolt = <2800000>;
					regulator-always-on;
				};

				ldo8 {
					regulator-name = "nvvdd_ldo8,vcom_3v0,vcore_cmps";
					regulator-min-microvolt = <3000000>;
					regulator-max-microvolt = <3000000>;
				};

				ldo9 {
					regulator-name = "nvvdd_ldo9,avdd_cam*";
					regulator-min-microvolt = <2800000>;
					regulator-max-microvolt = <2800000>;
				};

				ldo10 {
					regulator-name = "nvvdd_ldo10,avdd_usb_ic_3v0";
					regulator-min-microvolt = <3000000>;
					regulator-max-microvolt = <3000000>;
					regulator-always-on;
				};

<<<<<<< HEAD
				ldo11 {
=======
				hdmi_vdd_reg: ldo11 {
>>>>>>> 64507dd7
					regulator-name = "nvvdd_ldo11,vddio_pex_clk,vcom_33,avdd_hdmi";
					regulator-min-microvolt = <3300000>;
					regulator-max-microvolt = <3300000>;
				};

				ldo12 {
					regulator-name = "nvvdd_ldo12,vddio_sdio";
					regulator-min-microvolt = <2800000>;
					regulator-max-microvolt = <2800000>;
					regulator-always-on;
				};

				ldo13 {
					regulator-name = "nvvdd_ldo13,vcore_phtn,vdd_af";
					regulator-min-microvolt = <2800000>;
					regulator-max-microvolt = <2800000>;
				};

				ldo14 {
					regulator-name = "nvvdd_ldo14,avdd_vdac";
					regulator-min-microvolt = <2800000>;
					regulator-max-microvolt = <2800000>;
				};

				ldo15 {
					regulator-name = "nvvdd_ldo15,vcore_temp,vddio_hdcp";
					regulator-min-microvolt = <3300000>;
					regulator-max-microvolt = <3300000>;
				};

				ldo16 {
					regulator-name = "nvvdd_ldo16,vdd_dbrtr";
					regulator-min-microvolt = <1300000>;
					regulator-max-microvolt = <1300000>;
				};

				ldo17 {
					regulator-name = "nvvdd_ldo17,vddio_mipi";
					regulator-min-microvolt = <1200000>;
					regulator-max-microvolt = <1200000>;
				};

				ldo18 {
					regulator-name = "nvvdd_ldo18,vddio_vi,vcore_cam*";
					regulator-min-microvolt = <1800000>;
					regulator-max-microvolt = <1800000>;
				};

				ldo19 {
					regulator-name = "nvvdd_ldo19,avdd_lcd2,vddio_lx";
					regulator-min-microvolt = <2800000>;
					regulator-max-microvolt = <2800000>;
				};

				ldo20 {
					regulator-name = "nvvdd_ldo20,vddio_ddr_1v2,vddio_hsic,vcom_1v2";
					regulator-min-microvolt = <1200000>;
					regulator-max-microvolt = <1200000>;
					regulator-always-on;
				};

				out5v {
					regulator-name = "usb0_vbus_reg";
				};

				out33v {
					regulator-name = "pmu_out3v3";
				};

				bbat {
					regulator-name = "pmu_bbat";
					regulator-min-microvolt = <2400000>;
					regulator-max-microvolt = <2400000>;
					regulator-always-on;
				};

				sdby {
					regulator-name = "vdd_aon";
					regulator-always-on;
				};

				vrtc {
					regulator-name = "vrtc,pmu_vccadc";
					regulator-always-on;
				};
			};
		};
	};

	pmc {
		nvidia,invert-interrupt;
	};

	usb@c5000000 {
		status = "okay";
		nvidia,vbus-gpio = <&tca6416 0 0>; /* GPIO_PMU0 */
	};

	usb@c5008000 {
		status = "okay";
		nvidia,vbus-gpio = <&tca6416 1 0>; /* GPIO_PMU1 */
	};

	sdhci@c8000400 {
		status = "okay";
		wp-gpios = <&gpio 173 0>; /* gpio PV5 */
		bus-width = <8>;
	};

	sdhci@c8000600 {
		status = "okay";
		bus-width = <8>;
	};

	regulators {
		compatible = "simple-bus";
		#address-cells = <1>;
		#size-cells = <0>;

		usb0_vbus_reg: regulator {
			compatible = "regulator-fixed";
			reg = <0>;
			regulator-name = "usb0_vbus";
			regulator-min-microvolt = <5000000>;
			regulator-max-microvolt = <5000000>;
			regulator-always-on;
		};
	};

	sound {
		compatible = "nvidia,tegra-audio-wm8753-whistler",
			     "nvidia,tegra-audio-wm8753";
		nvidia,model = "NVIDIA Tegra Whistler";

		nvidia,audio-routing =
			"Headphone Jack", "LOUT1",
			"Headphone Jack", "ROUT1",
			"MIC2", "Mic Jack",
			"MIC2N", "Mic Jack";

		nvidia,i2s-controller = <&tegra_i2s1>;
		nvidia,audio-codec = <&codec>;
	};
};<|MERGE_RESOLUTION|>--- conflicted
+++ resolved
@@ -373,11 +373,7 @@
 					regulator-always-on;
 				};
 
-<<<<<<< HEAD
-				ldo6 {
-=======
 				hdmi_pll_reg: ldo6 {
->>>>>>> 64507dd7
 					regulator-name = "nvvdd_ldo6,avdd_hdmi_pll";
 					regulator-min-microvolt = <1800000>;
 					regulator-max-microvolt = <1800000>;
@@ -409,11 +405,7 @@
 					regulator-always-on;
 				};
 
-<<<<<<< HEAD
-				ldo11 {
-=======
 				hdmi_vdd_reg: ldo11 {
->>>>>>> 64507dd7
 					regulator-name = "nvvdd_ldo11,vddio_pex_clk,vcom_33,avdd_hdmi";
 					regulator-min-microvolt = <3300000>;
 					regulator-max-microvolt = <3300000>;
