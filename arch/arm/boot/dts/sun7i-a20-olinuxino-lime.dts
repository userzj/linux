/*
 * This is based on sun4i-a10-olinuxino-lime.dts
 *
 * Copyright 2014 - Hans de Goede <hdegoede@redhat.com>
 * Copyright (c) 2014 FUKAUMI Naoki <naobsd@gmail.com>
 *
 * This file is dual-licensed: you can use it either under the terms
 * of the GPL or the X11 license, at your option. Note that this dual
 * licensing only applies to this file, and not this project as a
 * whole.
 *
 *  a) This file is free software; you can redistribute it and/or
 *     modify it under the terms of the GNU General Public License as
 *     published by the Free Software Foundation; either version 2 of the
 *     License, or (at your option) any later version.
 *
 *     This file is distributed in the hope that it will be useful,
 *     but WITHOUT ANY WARRANTY; without even the implied warranty of
 *     MERCHANTABILITY or FITNESS FOR A PARTICULAR PURPOSE.  See the
 *     GNU General Public License for more details.
 *
 * Or, alternatively,
 *
 *  b) Permission is hereby granted, free of charge, to any person
 *     obtaining a copy of this software and associated documentation
 *     files (the "Software"), to deal in the Software without
 *     restriction, including without limitation the rights to use,
 *     copy, modify, merge, publish, distribute, sublicense, and/or
 *     sell copies of the Software, and to permit persons to whom the
 *     Software is furnished to do so, subject to the following
 *     conditions:
 *
 *     The above copyright notice and this permission notice shall be
 *     included in all copies or substantial portions of the Software.
 *
 *     THE SOFTWARE IS PROVIDED "AS IS", WITHOUT WARRANTY OF ANY KIND,
 *     EXPRESS OR IMPLIED, INCLUDING BUT NOT LIMITED TO THE WARRANTIES
 *     OF MERCHANTABILITY, FITNESS FOR A PARTICULAR PURPOSE AND
 *     NONINFRINGEMENT. IN NO EVENT SHALL THE AUTHORS OR COPYRIGHT
 *     HOLDERS BE LIABLE FOR ANY CLAIM, DAMAGES OR OTHER LIABILITY,
 *     WHETHER IN AN ACTION OF CONTRACT, TORT OR OTHERWISE, ARISING
 *     FROM, OUT OF OR IN CONNECTION WITH THE SOFTWARE OR THE USE OR
 *     OTHER DEALINGS IN THE SOFTWARE.
 */

/dts-v1/;
#include "sun7i-a20.dtsi"
#include "sunxi-common-regulators.dtsi"

#include <dt-bindings/gpio/gpio.h>
#include <dt-bindings/interrupt-controller/irq.h>

/ {
	model = "Olimex A20-OLinuXino-LIME";
	compatible = "olimex,a20-olinuxino-lime", "allwinner,sun7i-a20";

	aliases {
		serial0 = &uart0;
	};

	chosen {
		stdout-path = "serial0:115200n8";
	};

	hdmi-connector {
		compatible = "hdmi-connector";
		type = "a";

		port {
			hdmi_con_in: endpoint {
				remote-endpoint = <&hdmi_out_con>;
			};
		};
	};

	leds {
		compatible = "gpio-leds";
		pinctrl-names = "default";
		pinctrl-0 = <&led_pins_olinuxinolime>;

		green {
			label = "a20-olinuxino-lime:green:usr";
			gpios = <&pio 7 2 GPIO_ACTIVE_HIGH>;
			default-state = "on";
		};
	};
};

&ahci {
	target-supply = <&reg_ahci_5v>;
	status = "okay";
};

&de {
	status = "okay";
};

&ehci0 {
	status = "okay";
};

&ehci1 {
	status = "okay";
};

&gmac {
	pinctrl-names = "default";
	pinctrl-0 = <&gmac_mii_pins>;
	phy = <&phy1>;
	phy-mode = "mii";
	status = "okay";

	phy1: ethernet-phy@1 {
		reg = <1>;
	};
};

&hdmi {
	status = "okay";
};

&hdmi_out {
	hdmi_out_con: endpoint {
		remote-endpoint = <&hdmi_con_in>;
	};
};

&i2c0 {
	status = "okay";

	axp209: pmic@34 {
		compatible = "x-powers,axp209";
		reg = <0x34>;
		interrupt-parent = <&nmi_intc>;
		interrupts = <0 IRQ_TYPE_LEVEL_LOW>;

		interrupt-controller;
		#interrupt-cells = <1>;
	};
};

&i2c1 {
	status = "okay";

	eeprom: eeprom@50 {
		compatible = "atmel,24c16";
		reg = <0x50>;
		pagesize = <16>;
	};
};

&mmc0 {
	vmmc-supply = <&reg_vcc3v3>;
	bus-width = <4>;
	cd-gpios = <&pio 7 1 GPIO_ACTIVE_LOW>; /* PH1 */
	status = "okay";
};

&ohci0 {
	status = "okay";
};

&ohci1 {
	status = "okay";
};

&otg_sram {
	status = "okay";
};

&pio {
	led_pins_olinuxinolime: led-pins {
		pins = "PH2";
		function = "gpio_out";
		drive-strength = <20>;
	};
<<<<<<< HEAD

	usb0_id_detect_pin: usb0-id-detect-pin {
		pins = "PH4";
		function = "gpio_in";
		bias-pull-up;
	};

	usb0_vbus_detect_pin: usb0-vbus-detect-pin {
		pins = "PH5";
		function = "gpio_in";
		bias-pull-down;
	};
=======
>>>>>>> 0ecfebd2
};

&reg_ahci_5v {
	gpio = <&pio 2 3 GPIO_ACTIVE_HIGH>;
	status = "okay";
};

&reg_usb0_vbus {
	status = "okay";
};

&reg_usb1_vbus {
	status = "okay";
};

&reg_usb2_vbus {
	status = "okay";
};

&uart0 {
	pinctrl-names = "default";
	pinctrl-0 = <&uart0_pb_pins>;
	status = "okay";
};

&usb_otg {
	dr_mode = "otg";
	status = "okay";
};

&usbphy {
	usb0_id_det-gpios = <&pio 7 4 (GPIO_ACTIVE_HIGH | GPIO_PULL_UP)>; /* PH4 */
	usb0_vbus_det-gpios = <&pio 7 5 (GPIO_ACTIVE_HIGH | GPIO_PULL_DOWN)>; /* PH5 */
	usb0_vbus-supply = <&reg_usb0_vbus>;
	usb1_vbus-supply = <&reg_usb1_vbus>;
	usb2_vbus-supply = <&reg_usb2_vbus>;
	status = "okay";
};<|MERGE_RESOLUTION|>--- conflicted
+++ resolved
@@ -174,21 +174,6 @@
 		function = "gpio_out";
 		drive-strength = <20>;
 	};
-<<<<<<< HEAD
-
-	usb0_id_detect_pin: usb0-id-detect-pin {
-		pins = "PH4";
-		function = "gpio_in";
-		bias-pull-up;
-	};
-
-	usb0_vbus_detect_pin: usb0-vbus-detect-pin {
-		pins = "PH5";
-		function = "gpio_in";
-		bias-pull-down;
-	};
-=======
->>>>>>> 0ecfebd2
 };
 
 &reg_ahci_5v {
