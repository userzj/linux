--- conflicted
+++ resolved
@@ -96,12 +96,9 @@
 					compatible = "fsl,imx51-esdhc";
 					reg = <0x70008000 0x4000>;
 					interrupts = <2>;
-<<<<<<< HEAD
 					clocks = <&clks 45>, <&clks 0>, <&clks 72>;
 					clock-names = "ipg", "ahb", "per";
-=======
 					bus-width = <4>;
->>>>>>> 64507dd7
 					status = "disabled";
 				};
 
@@ -139,12 +136,9 @@
 					compatible = "fsl,imx51-esdhc";
 					reg = <0x70020000 0x4000>;
 					interrupts = <3>;
-<<<<<<< HEAD
 					clocks = <&clks 46>, <&clks 0>, <&clks 73>;
 					clock-names = "ipg", "ahb", "per";
-=======
 					bus-width = <4>;
->>>>>>> 64507dd7
 					status = "disabled";
 				};
 
@@ -152,12 +146,9 @@
 					compatible = "fsl,imx51-esdhc";
 					reg = <0x70024000 0x4000>;
 					interrupts = <4>;
-<<<<<<< HEAD
 					clocks = <&clks 47>, <&clks 0>, <&clks 74>;
 					clock-names = "ipg", "ahb", "per";
-=======
 					bus-width = <4>;
->>>>>>> 64507dd7
 					status = "disabled";
 				};
 			};
