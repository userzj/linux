--- conflicted
+++ resolved
@@ -88,16 +88,6 @@
 	DSCL_MODE_DSCL_BYPASS = 6
 };
 
-<<<<<<< HEAD
-enum gamut_remap_select {
-	GAMUT_REMAP_BYPASS = 0,
-	GAMUT_REMAP_COEFF,
-	GAMUT_REMAP_COMA_COEFF,
-	GAMUT_REMAP_COMB_COEFF
-};
-
-=======
->>>>>>> 0ecfebd2
 static const struct dpp_input_csc_matrix dpp_input_csc_matrix[] = {
 	{COLOR_SPACE_SRGB,
 		{0x2000, 0, 0, 0, 0, 0x2000, 0, 0, 0, 0, 0x2000, 0} },
