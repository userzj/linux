--- conflicted
+++ resolved
@@ -390,8 +390,6 @@
 						     &cb_kernel_ivb,
 						     desc_count);
 
-<<<<<<< HEAD
-=======
 	/* Reset inherited context registers */
 	gen7_emit_pipeline_invalidate(&cmds);
 	batch_add(&cmds, MI_LOAD_REGISTER_IMM(2));
@@ -402,7 +400,6 @@
 	gen7_emit_pipeline_flush(&cmds);
 
 	/* Switch to the media pipeline and our base address */
->>>>>>> 0969db0d
 	gen7_emit_pipeline_invalidate(&cmds);
 	batch_add(&cmds, PIPELINE_SELECT | PIPELINE_SELECT_MEDIA);
 	batch_add(&cmds, MI_NOOP);
@@ -416,10 +413,7 @@
 	gen7_emit_vfe_state(&cmds, bv, urb_size - 1, 0, 0);
 	gen7_emit_interface_descriptor_load(&cmds, descriptors, desc_count);
 
-<<<<<<< HEAD
-=======
 	/* Execute the kernel on all HW threads */
->>>>>>> 0969db0d
 	for (i = 0; i < num_primitives(bv); i++)
 		gen7_emit_media_object(&cmds, i);
 
