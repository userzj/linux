// SPDX-License-Identifier: MIT
/*
 * Copyright © 2016-2019 Intel Corporation
 */

#include <linux/circ_buf.h>
#include <linux/ktime.h>
#include <linux/time64.h>
#include <linux/string_helpers.h>
#include <linux/timekeeping.h>

#include "i915_drv.h"
#include "intel_guc_ct.h"
#include "gt/intel_gt.h"

static inline struct intel_guc *ct_to_guc(struct intel_guc_ct *ct)
{
	return container_of(ct, struct intel_guc, ct);
}

static inline struct intel_gt *ct_to_gt(struct intel_guc_ct *ct)
{
	return guc_to_gt(ct_to_guc(ct));
}

static inline struct drm_i915_private *ct_to_i915(struct intel_guc_ct *ct)
{
	return ct_to_gt(ct)->i915;
}

static inline struct drm_device *ct_to_drm(struct intel_guc_ct *ct)
{
	return &ct_to_i915(ct)->drm;
}

#define CT_ERROR(_ct, _fmt, ...) \
	drm_err(ct_to_drm(_ct), "CT: " _fmt, ##__VA_ARGS__)
#ifdef CONFIG_DRM_I915_DEBUG_GUC
#define CT_DEBUG(_ct, _fmt, ...) \
	drm_dbg(ct_to_drm(_ct), "CT: " _fmt, ##__VA_ARGS__)
#else
#define CT_DEBUG(...)	do { } while (0)
#endif
#define CT_PROBE_ERROR(_ct, _fmt, ...) \
	i915_probe_error(ct_to_i915(ct), "CT: " _fmt, ##__VA_ARGS__)

/**
 * DOC: CTB Blob
 *
 * We allocate single blob to hold both CTB descriptors and buffers:
 *
 *      +--------+-----------------------------------------------+------+
 *      | offset | contents                                      | size |
 *      +========+===============================================+======+
 *      | 0x0000 | H2G `CTB Descriptor`_ (send)                  |      |
 *      +--------+-----------------------------------------------+  4K  |
 *      | 0x0800 | G2H `CTB Descriptor`_ (recv)                  |      |
 *      +--------+-----------------------------------------------+------+
 *      | 0x1000 | H2G `CT Buffer`_ (send)                       | n*4K |
 *      |        |                                               |      |
 *      +--------+-----------------------------------------------+------+
 *      | 0x1000 | G2H `CT Buffer`_ (recv)                       | m*4K |
 *      | + n*4K |                                               |      |
 *      +--------+-----------------------------------------------+------+
 *
 * Size of each `CT Buffer`_ must be multiple of 4K.
 * We don't expect too many messages in flight at any time, unless we are
 * using the GuC submission. In that case each request requires a minimum
 * 2 dwords which gives us a maximum 256 queue'd requests. Hopefully this
 * enough space to avoid backpressure on the driver. We increase the size
 * of the receive buffer (relative to the send) to ensure a G2H response
 * CTB has a landing spot.
 */
#define CTB_DESC_SIZE		ALIGN(sizeof(struct guc_ct_buffer_desc), SZ_2K)
#define CTB_H2G_BUFFER_SIZE	(SZ_4K)
#define CTB_G2H_BUFFER_SIZE	(4 * CTB_H2G_BUFFER_SIZE)
#define G2H_ROOM_BUFFER_SIZE	(CTB_G2H_BUFFER_SIZE / 4)

struct ct_request {
	struct list_head link;
	u32 fence;
	u32 status;
	u32 response_len;
	u32 *response_buf;
};

struct ct_incoming_msg {
	struct list_head link;
	u32 size;
	u32 msg[];
};

enum { CTB_SEND = 0, CTB_RECV = 1 };

enum { CTB_OWNER_HOST = 0 };

static void ct_receive_tasklet_func(struct tasklet_struct *t);
static void ct_incoming_request_worker_func(struct work_struct *w);

/**
 * intel_guc_ct_init_early - Initialize CT state without requiring device access
 * @ct: pointer to CT struct
 */
void intel_guc_ct_init_early(struct intel_guc_ct *ct)
{
	spin_lock_init(&ct->ctbs.send.lock);
	spin_lock_init(&ct->ctbs.recv.lock);
	spin_lock_init(&ct->requests.lock);
	INIT_LIST_HEAD(&ct->requests.pending);
	INIT_LIST_HEAD(&ct->requests.incoming);
	INIT_WORK(&ct->requests.worker, ct_incoming_request_worker_func);
	tasklet_setup(&ct->receive_tasklet, ct_receive_tasklet_func);
	init_waitqueue_head(&ct->wq);
}

static void guc_ct_buffer_desc_init(struct guc_ct_buffer_desc *desc)
{
	memset(desc, 0, sizeof(*desc));
}

static void guc_ct_buffer_reset(struct intel_guc_ct_buffer *ctb)
{
	u32 space;

	ctb->broken = false;
	ctb->tail = 0;
	ctb->head = 0;
	space = CIRC_SPACE(ctb->tail, ctb->head, ctb->size) - ctb->resv_space;
	atomic_set(&ctb->space, space);

	guc_ct_buffer_desc_init(ctb->desc);
}

static void guc_ct_buffer_init(struct intel_guc_ct_buffer *ctb,
			       struct guc_ct_buffer_desc *desc,
			       u32 *cmds, u32 size_in_bytes, u32 resv_space)
{
	GEM_BUG_ON(size_in_bytes % 4);

	ctb->desc = desc;
	ctb->cmds = cmds;
	ctb->size = size_in_bytes / 4;
	ctb->resv_space = resv_space / 4;

	guc_ct_buffer_reset(ctb);
}

static int guc_action_control_ctb(struct intel_guc *guc, u32 control)
{
	u32 request[HOST2GUC_CONTROL_CTB_REQUEST_MSG_LEN] = {
		FIELD_PREP(GUC_HXG_MSG_0_ORIGIN, GUC_HXG_ORIGIN_HOST) |
		FIELD_PREP(GUC_HXG_MSG_0_TYPE, GUC_HXG_TYPE_REQUEST) |
		FIELD_PREP(GUC_HXG_REQUEST_MSG_0_ACTION, GUC_ACTION_HOST2GUC_CONTROL_CTB),
		FIELD_PREP(HOST2GUC_CONTROL_CTB_REQUEST_MSG_1_CONTROL, control),
	};
	int ret;

	GEM_BUG_ON(control != GUC_CTB_CONTROL_DISABLE && control != GUC_CTB_CONTROL_ENABLE);

	/* CT control must go over MMIO */
	ret = intel_guc_send_mmio(guc, request, ARRAY_SIZE(request), NULL, 0);

	return ret > 0 ? -EPROTO : ret;
}

static int ct_control_enable(struct intel_guc_ct *ct, bool enable)
{
	int err;

	err = guc_action_control_ctb(ct_to_guc(ct), enable ?
				     GUC_CTB_CONTROL_ENABLE : GUC_CTB_CONTROL_DISABLE);
	if (unlikely(err))
		CT_PROBE_ERROR(ct, "Failed to control/%s CTB (%pe)\n",
<<<<<<< HEAD
			       enabledisable(enable), ERR_PTR(err));
=======
			       str_enable_disable(enable), ERR_PTR(err));
>>>>>>> 88084a3d

	return err;
}

static int ct_register_buffer(struct intel_guc_ct *ct, bool send,
			      u32 desc_addr, u32 buff_addr, u32 size)
{
	int err;

	err = intel_guc_self_cfg64(ct_to_guc(ct), send ?
				   GUC_KLV_SELF_CFG_H2G_CTB_DESCRIPTOR_ADDR_KEY :
				   GUC_KLV_SELF_CFG_G2H_CTB_DESCRIPTOR_ADDR_KEY,
				   desc_addr);
	if (unlikely(err))
		goto failed;

	err = intel_guc_self_cfg64(ct_to_guc(ct), send ?
				   GUC_KLV_SELF_CFG_H2G_CTB_ADDR_KEY :
				   GUC_KLV_SELF_CFG_G2H_CTB_ADDR_KEY,
				   buff_addr);
	if (unlikely(err))
		goto failed;

	err = intel_guc_self_cfg32(ct_to_guc(ct), send ?
				   GUC_KLV_SELF_CFG_H2G_CTB_SIZE_KEY :
				   GUC_KLV_SELF_CFG_G2H_CTB_SIZE_KEY,
				   size);
	if (unlikely(err))
failed:
		CT_PROBE_ERROR(ct, "Failed to register %s buffer (%pe)\n",
			       send ? "SEND" : "RECV", ERR_PTR(err));

	return err;
}

/**
 * intel_guc_ct_init - Init buffer-based communication
 * @ct: pointer to CT struct
 *
 * Allocate memory required for buffer-based communication.
 *
 * Return: 0 on success, a negative errno code on failure.
 */
int intel_guc_ct_init(struct intel_guc_ct *ct)
{
	struct intel_guc *guc = ct_to_guc(ct);
	struct guc_ct_buffer_desc *desc;
	u32 blob_size;
	u32 cmds_size;
	u32 resv_space;
	void *blob;
	u32 *cmds;
	int err;

	err = i915_inject_probe_error(guc_to_gt(guc)->i915, -ENXIO);
	if (err)
		return err;

	GEM_BUG_ON(ct->vma);

	blob_size = 2 * CTB_DESC_SIZE + CTB_H2G_BUFFER_SIZE + CTB_G2H_BUFFER_SIZE;
	err = intel_guc_allocate_and_map_vma(guc, blob_size, &ct->vma, &blob);
	if (unlikely(err)) {
		CT_PROBE_ERROR(ct, "Failed to allocate %u for CTB data (%pe)\n",
			       blob_size, ERR_PTR(err));
		return err;
	}

	CT_DEBUG(ct, "base=%#x size=%u\n", intel_guc_ggtt_offset(guc, ct->vma), blob_size);

	/* store pointers to desc and cmds for send ctb */
	desc = blob;
	cmds = blob + 2 * CTB_DESC_SIZE;
	cmds_size = CTB_H2G_BUFFER_SIZE;
	resv_space = 0;
	CT_DEBUG(ct, "%s desc %#tx cmds %#tx size %u/%u\n", "send",
		 ptrdiff(desc, blob), ptrdiff(cmds, blob), cmds_size,
		 resv_space);

	guc_ct_buffer_init(&ct->ctbs.send, desc, cmds, cmds_size, resv_space);

	/* store pointers to desc and cmds for recv ctb */
	desc = blob + CTB_DESC_SIZE;
	cmds = blob + 2 * CTB_DESC_SIZE + CTB_H2G_BUFFER_SIZE;
	cmds_size = CTB_G2H_BUFFER_SIZE;
	resv_space = G2H_ROOM_BUFFER_SIZE;
	CT_DEBUG(ct, "%s desc %#tx cmds %#tx size %u/%u\n", "recv",
		 ptrdiff(desc, blob), ptrdiff(cmds, blob), cmds_size,
		 resv_space);

	guc_ct_buffer_init(&ct->ctbs.recv, desc, cmds, cmds_size, resv_space);

	return 0;
}

/**
 * intel_guc_ct_fini - Fini buffer-based communication
 * @ct: pointer to CT struct
 *
 * Deallocate memory required for buffer-based communication.
 */
void intel_guc_ct_fini(struct intel_guc_ct *ct)
{
	GEM_BUG_ON(ct->enabled);

	tasklet_kill(&ct->receive_tasklet);
	i915_vma_unpin_and_release(&ct->vma, I915_VMA_RELEASE_MAP);
	memset(ct, 0, sizeof(*ct));
}

/**
 * intel_guc_ct_enable - Enable buffer based command transport.
 * @ct: pointer to CT struct
 *
 * Return: 0 on success, a negative errno code on failure.
 */
int intel_guc_ct_enable(struct intel_guc_ct *ct)
{
	struct intel_guc *guc = ct_to_guc(ct);
	u32 base, desc, cmds, size;
	void *blob;
	int err;

	GEM_BUG_ON(ct->enabled);

	/* vma should be already allocated and map'ed */
	GEM_BUG_ON(!ct->vma);
	GEM_BUG_ON(!i915_gem_object_has_pinned_pages(ct->vma->obj));
	base = intel_guc_ggtt_offset(guc, ct->vma);

	/* blob should start with send descriptor */
	blob = __px_vaddr(ct->vma->obj);
	GEM_BUG_ON(blob != ct->ctbs.send.desc);

	/* (re)initialize descriptors */
	guc_ct_buffer_reset(&ct->ctbs.send);
	guc_ct_buffer_reset(&ct->ctbs.recv);

	/*
	 * Register both CT buffers starting with RECV buffer.
	 * Descriptors are in first half of the blob.
	 */
	desc = base + ptrdiff(ct->ctbs.recv.desc, blob);
	cmds = base + ptrdiff(ct->ctbs.recv.cmds, blob);
	size = ct->ctbs.recv.size * 4;
	err = ct_register_buffer(ct, false, desc, cmds, size);
	if (unlikely(err))
		goto err_out;

	desc = base + ptrdiff(ct->ctbs.send.desc, blob);
	cmds = base + ptrdiff(ct->ctbs.send.cmds, blob);
	size = ct->ctbs.send.size * 4;
	err = ct_register_buffer(ct, true, desc, cmds, size);
	if (unlikely(err))
		goto err_out;

	err = ct_control_enable(ct, true);
	if (unlikely(err))
		goto err_out;

	ct->enabled = true;
	ct->stall_time = KTIME_MAX;

	return 0;

err_out:
	CT_PROBE_ERROR(ct, "Failed to enable CTB (%pe)\n", ERR_PTR(err));
	return err;
}

/**
 * intel_guc_ct_disable - Disable buffer based command transport.
 * @ct: pointer to CT struct
 */
void intel_guc_ct_disable(struct intel_guc_ct *ct)
{
	struct intel_guc *guc = ct_to_guc(ct);

	GEM_BUG_ON(!ct->enabled);

	ct->enabled = false;

	if (intel_guc_is_fw_running(guc)) {
		ct_control_enable(ct, false);
	}
}

static u32 ct_get_next_fence(struct intel_guc_ct *ct)
{
	/* For now it's trivial */
	return ++ct->requests.last_fence;
}

static int ct_write(struct intel_guc_ct *ct,
		    const u32 *action,
		    u32 len /* in dwords */,
		    u32 fence, u32 flags)
{
	struct intel_guc_ct_buffer *ctb = &ct->ctbs.send;
	struct guc_ct_buffer_desc *desc = ctb->desc;
	u32 tail = ctb->tail;
	u32 size = ctb->size;
	u32 header;
	u32 hxg;
	u32 type;
	u32 *cmds = ctb->cmds;
	unsigned int i;

	if (unlikely(desc->status))
		goto corrupted;

	GEM_BUG_ON(tail > size);

#ifdef CONFIG_DRM_I915_DEBUG_GUC
	if (unlikely(tail != READ_ONCE(desc->tail))) {
		CT_ERROR(ct, "Tail was modified %u != %u\n",
			 desc->tail, tail);
		desc->status |= GUC_CTB_STATUS_MISMATCH;
		goto corrupted;
	}
	if (unlikely(READ_ONCE(desc->head) >= size)) {
		CT_ERROR(ct, "Invalid head offset %u >= %u)\n",
			 desc->head, size);
		desc->status |= GUC_CTB_STATUS_OVERFLOW;
		goto corrupted;
	}
#endif

	/*
	 * dw0: CT header (including fence)
	 * dw1: HXG header (including action code)
	 * dw2+: action data
	 */
	header = FIELD_PREP(GUC_CTB_MSG_0_FORMAT, GUC_CTB_FORMAT_HXG) |
		 FIELD_PREP(GUC_CTB_MSG_0_NUM_DWORDS, len) |
		 FIELD_PREP(GUC_CTB_MSG_0_FENCE, fence);

	type = (flags & INTEL_GUC_CT_SEND_NB) ? GUC_HXG_TYPE_EVENT :
		GUC_HXG_TYPE_REQUEST;
	hxg = FIELD_PREP(GUC_HXG_MSG_0_TYPE, type) |
		FIELD_PREP(GUC_HXG_EVENT_MSG_0_ACTION |
			   GUC_HXG_EVENT_MSG_0_DATA0, action[0]);

	CT_DEBUG(ct, "writing (tail %u) %*ph %*ph %*ph\n",
		 tail, 4, &header, 4, &hxg, 4 * (len - 1), &action[1]);

	cmds[tail] = header;
	tail = (tail + 1) % size;

	cmds[tail] = hxg;
	tail = (tail + 1) % size;

	for (i = 1; i < len; i++) {
		cmds[tail] = action[i];
		tail = (tail + 1) % size;
	}
	GEM_BUG_ON(tail > size);

	/*
	 * make sure H2G buffer update and LRC tail update (if this triggering a
	 * submission) are visible before updating the descriptor tail
	 */
	intel_guc_write_barrier(ct_to_guc(ct));

	/* update local copies */
	ctb->tail = tail;
	GEM_BUG_ON(atomic_read(&ctb->space) < len + GUC_CTB_HDR_LEN);
	atomic_sub(len + GUC_CTB_HDR_LEN, &ctb->space);

	/* now update descriptor */
	WRITE_ONCE(desc->tail, tail);

	return 0;

corrupted:
	CT_ERROR(ct, "Corrupted descriptor head=%u tail=%u status=%#x\n",
		 desc->head, desc->tail, desc->status);
	ctb->broken = true;
	return -EPIPE;
}

/**
 * wait_for_ct_request_update - Wait for CT request state update.
 * @req:	pointer to pending request
 * @status:	placeholder for status
 *
 * For each sent request, GuC shall send back CT response message.
 * Our message handler will update status of tracked request once
 * response message with given fence is received. Wait here and
 * check for valid response status value.
 *
 * Return:
 * *	0 response received (status is valid)
 * *	-ETIMEDOUT no response within hardcoded timeout
 */
static int wait_for_ct_request_update(struct ct_request *req, u32 *status)
{
	int err;

	/*
	 * Fast commands should complete in less than 10us, so sample quickly
	 * up to that length of time, then switch to a slower sleep-wait loop.
	 * No GuC command should ever take longer than 10ms but many GuC
	 * commands can be inflight at time, so use a 1s timeout on the slower
	 * sleep-wait loop.
	 */
#define GUC_CTB_RESPONSE_TIMEOUT_SHORT_MS 10
#define GUC_CTB_RESPONSE_TIMEOUT_LONG_MS 1000
#define done \
	(FIELD_GET(GUC_HXG_MSG_0_ORIGIN, READ_ONCE(req->status)) == \
	 GUC_HXG_ORIGIN_GUC)
	err = wait_for_us(done, GUC_CTB_RESPONSE_TIMEOUT_SHORT_MS);
	if (err)
		err = wait_for(done, GUC_CTB_RESPONSE_TIMEOUT_LONG_MS);
#undef done

	*status = req->status;
	return err;
}

#define GUC_CTB_TIMEOUT_MS	1500
static inline bool ct_deadlocked(struct intel_guc_ct *ct)
{
	long timeout = GUC_CTB_TIMEOUT_MS;
	bool ret = ktime_ms_delta(ktime_get(), ct->stall_time) > timeout;

	if (unlikely(ret)) {
		struct guc_ct_buffer_desc *send = ct->ctbs.send.desc;
		struct guc_ct_buffer_desc *recv = ct->ctbs.send.desc;

		CT_ERROR(ct, "Communication stalled for %lld ms, desc status=%#x,%#x\n",
			 ktime_ms_delta(ktime_get(), ct->stall_time),
			 send->status, recv->status);
		CT_ERROR(ct, "H2G Space: %u (Bytes)\n",
			 atomic_read(&ct->ctbs.send.space) * 4);
		CT_ERROR(ct, "Head: %u (Dwords)\n", ct->ctbs.send.desc->head);
		CT_ERROR(ct, "Tail: %u (Dwords)\n", ct->ctbs.send.desc->tail);
		CT_ERROR(ct, "G2H Space: %u (Bytes)\n",
			 atomic_read(&ct->ctbs.recv.space) * 4);
		CT_ERROR(ct, "Head: %u\n (Dwords)", ct->ctbs.recv.desc->head);
		CT_ERROR(ct, "Tail: %u\n (Dwords)", ct->ctbs.recv.desc->tail);

		ct->ctbs.send.broken = true;
	}

	return ret;
}

static inline bool g2h_has_room(struct intel_guc_ct *ct, u32 g2h_len_dw)
{
	struct intel_guc_ct_buffer *ctb = &ct->ctbs.recv;

	/*
	 * We leave a certain amount of space in the G2H CTB buffer for
	 * unexpected G2H CTBs (e.g. logging, engine hang, etc...)
	 */
	return !g2h_len_dw || atomic_read(&ctb->space) >= g2h_len_dw;
}

static inline void g2h_reserve_space(struct intel_guc_ct *ct, u32 g2h_len_dw)
{
	lockdep_assert_held(&ct->ctbs.send.lock);

	GEM_BUG_ON(!g2h_has_room(ct, g2h_len_dw));

	if (g2h_len_dw)
		atomic_sub(g2h_len_dw, &ct->ctbs.recv.space);
}

static inline void g2h_release_space(struct intel_guc_ct *ct, u32 g2h_len_dw)
{
	atomic_add(g2h_len_dw, &ct->ctbs.recv.space);
}

static inline bool h2g_has_room(struct intel_guc_ct *ct, u32 len_dw)
{
	struct intel_guc_ct_buffer *ctb = &ct->ctbs.send;
	struct guc_ct_buffer_desc *desc = ctb->desc;
	u32 head;
	u32 space;

	if (atomic_read(&ctb->space) >= len_dw)
		return true;

	head = READ_ONCE(desc->head);
	if (unlikely(head > ctb->size)) {
		CT_ERROR(ct, "Invalid head offset %u >= %u)\n",
			 head, ctb->size);
		desc->status |= GUC_CTB_STATUS_OVERFLOW;
		ctb->broken = true;
		return false;
	}

	space = CIRC_SPACE(ctb->tail, head, ctb->size);
	atomic_set(&ctb->space, space);

	return space >= len_dw;
}

static int has_room_nb(struct intel_guc_ct *ct, u32 h2g_dw, u32 g2h_dw)
{
	bool h2g = h2g_has_room(ct, h2g_dw);
	bool g2h = g2h_has_room(ct, g2h_dw);

	lockdep_assert_held(&ct->ctbs.send.lock);

	if (unlikely(!h2g || !g2h)) {
		if (ct->stall_time == KTIME_MAX)
			ct->stall_time = ktime_get();

		/* Be paranoid and kick G2H tasklet to free credits */
		if (!g2h)
			tasklet_hi_schedule(&ct->receive_tasklet);

		if (unlikely(ct_deadlocked(ct)))
			return -EPIPE;
		else
			return -EBUSY;
	}

	ct->stall_time = KTIME_MAX;
	return 0;
}

#define G2H_LEN_DW(f) ({ \
	typeof(f) f_ = (f); \
	FIELD_GET(INTEL_GUC_CT_SEND_G2H_DW_MASK, f_) ? \
	FIELD_GET(INTEL_GUC_CT_SEND_G2H_DW_MASK, f_) + \
	GUC_CTB_HXG_MSG_MIN_LEN : 0; \
})
static int ct_send_nb(struct intel_guc_ct *ct,
		      const u32 *action,
		      u32 len,
		      u32 flags)
{
	struct intel_guc_ct_buffer *ctb = &ct->ctbs.send;
	unsigned long spin_flags;
	u32 g2h_len_dw = G2H_LEN_DW(flags);
	u32 fence;
	int ret;

	spin_lock_irqsave(&ctb->lock, spin_flags);

	ret = has_room_nb(ct, len + GUC_CTB_HDR_LEN, g2h_len_dw);
	if (unlikely(ret))
		goto out;

	fence = ct_get_next_fence(ct);
	ret = ct_write(ct, action, len, fence, flags);
	if (unlikely(ret))
		goto out;

	g2h_reserve_space(ct, g2h_len_dw);
	intel_guc_notify(ct_to_guc(ct));

out:
	spin_unlock_irqrestore(&ctb->lock, spin_flags);

	return ret;
}

static int ct_send(struct intel_guc_ct *ct,
		   const u32 *action,
		   u32 len,
		   u32 *response_buf,
		   u32 response_buf_size,
		   u32 *status)
{
	struct intel_guc_ct_buffer *ctb = &ct->ctbs.send;
	struct ct_request request;
	unsigned long flags;
	unsigned int sleep_period_ms = 1;
	bool send_again;
	u32 fence;
	int err;

	GEM_BUG_ON(!ct->enabled);
	GEM_BUG_ON(!len);
	GEM_BUG_ON(len & ~GUC_CT_MSG_LEN_MASK);
	GEM_BUG_ON(!response_buf && response_buf_size);
	might_sleep();

resend:
	send_again = false;

	/*
	 * We use a lazy spin wait loop here as we believe that if the CT
	 * buffers are sized correctly the flow control condition should be
	 * rare. Reserving the maximum size in the G2H credits as we don't know
	 * how big the response is going to be.
	 */
retry:
	spin_lock_irqsave(&ctb->lock, flags);
	if (unlikely(!h2g_has_room(ct, len + GUC_CTB_HDR_LEN) ||
		     !g2h_has_room(ct, GUC_CTB_HXG_MSG_MAX_LEN))) {
		if (ct->stall_time == KTIME_MAX)
			ct->stall_time = ktime_get();
		spin_unlock_irqrestore(&ctb->lock, flags);

		if (unlikely(ct_deadlocked(ct)))
			return -EPIPE;

		if (msleep_interruptible(sleep_period_ms))
			return -EINTR;
		sleep_period_ms = sleep_period_ms << 1;

		goto retry;
	}

	ct->stall_time = KTIME_MAX;

	fence = ct_get_next_fence(ct);
	request.fence = fence;
	request.status = 0;
	request.response_len = response_buf_size;
	request.response_buf = response_buf;

	spin_lock(&ct->requests.lock);
	list_add_tail(&request.link, &ct->requests.pending);
	spin_unlock(&ct->requests.lock);

	err = ct_write(ct, action, len, fence, 0);
	g2h_reserve_space(ct, GUC_CTB_HXG_MSG_MAX_LEN);

	spin_unlock_irqrestore(&ctb->lock, flags);

	if (unlikely(err))
		goto unlink;

	intel_guc_notify(ct_to_guc(ct));

	err = wait_for_ct_request_update(&request, status);
	g2h_release_space(ct, GUC_CTB_HXG_MSG_MAX_LEN);
	if (unlikely(err)) {
		CT_ERROR(ct, "No response for request %#x (fence %u)\n",
			 action[0], request.fence);
		goto unlink;
	}

	if (FIELD_GET(GUC_HXG_MSG_0_TYPE, *status) == GUC_HXG_TYPE_NO_RESPONSE_RETRY) {
		CT_DEBUG(ct, "retrying request %#x (%u)\n", *action,
			 FIELD_GET(GUC_HXG_RETRY_MSG_0_REASON, *status));
		send_again = true;
		goto unlink;
	}

	if (FIELD_GET(GUC_HXG_MSG_0_TYPE, *status) != GUC_HXG_TYPE_RESPONSE_SUCCESS) {
		err = -EIO;
		goto unlink;
	}

	if (response_buf) {
		/* There shall be no data in the status */
		WARN_ON(FIELD_GET(GUC_HXG_RESPONSE_MSG_0_DATA0, request.status));
		/* Return actual response len */
		err = request.response_len;
	} else {
		/* There shall be no response payload */
		WARN_ON(request.response_len);
		/* Return data decoded from the status dword */
		err = FIELD_GET(GUC_HXG_RESPONSE_MSG_0_DATA0, *status);
	}

unlink:
	spin_lock_irqsave(&ct->requests.lock, flags);
	list_del(&request.link);
	spin_unlock_irqrestore(&ct->requests.lock, flags);

	if (unlikely(send_again))
		goto resend;

	return err;
}

/*
 * Command Transport (CT) buffer based GuC send function.
 */
int intel_guc_ct_send(struct intel_guc_ct *ct, const u32 *action, u32 len,
		      u32 *response_buf, u32 response_buf_size, u32 flags)
{
	u32 status = ~0; /* undefined */
	int ret;

	if (unlikely(!ct->enabled)) {
		struct intel_guc *guc = ct_to_guc(ct);
		struct intel_uc *uc = container_of(guc, struct intel_uc, guc);

		WARN(!uc->reset_in_progress, "Unexpected send: action=%#x\n", *action);
		return -ENODEV;
	}

	if (unlikely(ct->ctbs.send.broken))
		return -EPIPE;

	if (flags & INTEL_GUC_CT_SEND_NB)
		return ct_send_nb(ct, action, len, flags);

	ret = ct_send(ct, action, len, response_buf, response_buf_size, &status);
	if (unlikely(ret < 0)) {
		CT_ERROR(ct, "Sending action %#x failed (%pe) status=%#X\n",
			 action[0], ERR_PTR(ret), status);
	} else if (unlikely(ret)) {
		CT_DEBUG(ct, "send action %#x returned %d (%#x)\n",
			 action[0], ret, ret);
	}

	return ret;
}

static struct ct_incoming_msg *ct_alloc_msg(u32 num_dwords)
{
	struct ct_incoming_msg *msg;

	msg = kmalloc(struct_size(msg, msg, num_dwords), GFP_ATOMIC);
	if (msg)
		msg->size = num_dwords;
	return msg;
}

static void ct_free_msg(struct ct_incoming_msg *msg)
{
	kfree(msg);
}

/*
 * Return: number available remaining dwords to read (0 if empty)
 *         or a negative error code on failure
 */
static int ct_read(struct intel_guc_ct *ct, struct ct_incoming_msg **msg)
{
	struct intel_guc_ct_buffer *ctb = &ct->ctbs.recv;
	struct guc_ct_buffer_desc *desc = ctb->desc;
	u32 head = ctb->head;
	u32 tail = READ_ONCE(desc->tail);
	u32 size = ctb->size;
	u32 *cmds = ctb->cmds;
	s32 available;
	unsigned int len;
	unsigned int i;
	u32 header;

	if (unlikely(ctb->broken))
		return -EPIPE;

	if (unlikely(desc->status))
		goto corrupted;

	GEM_BUG_ON(head > size);

#ifdef CONFIG_DRM_I915_DEBUG_GUC
	if (unlikely(head != READ_ONCE(desc->head))) {
		CT_ERROR(ct, "Head was modified %u != %u\n",
			 desc->head, head);
		desc->status |= GUC_CTB_STATUS_MISMATCH;
		goto corrupted;
	}
#endif
	if (unlikely(tail >= size)) {
		CT_ERROR(ct, "Invalid tail offset %u >= %u)\n",
			 tail, size);
		desc->status |= GUC_CTB_STATUS_OVERFLOW;
		goto corrupted;
	}

	/* tail == head condition indicates empty */
	available = tail - head;
	if (unlikely(available == 0)) {
		*msg = NULL;
		return 0;
	}

	/* beware of buffer wrap case */
	if (unlikely(available < 0))
		available += size;
	CT_DEBUG(ct, "available %d (%u:%u:%u)\n", available, head, tail, size);
	GEM_BUG_ON(available < 0);

	header = cmds[head];
	head = (head + 1) % size;

	/* message len with header */
	len = FIELD_GET(GUC_CTB_MSG_0_NUM_DWORDS, header) + GUC_CTB_MSG_MIN_LEN;
	if (unlikely(len > (u32)available)) {
		CT_ERROR(ct, "Incomplete message %*ph %*ph %*ph\n",
			 4, &header,
			 4 * (head + available - 1 > size ?
			      size - head : available - 1), &cmds[head],
			 4 * (head + available - 1 > size ?
			      available - 1 - size + head : 0), &cmds[0]);
		desc->status |= GUC_CTB_STATUS_UNDERFLOW;
		goto corrupted;
	}

	*msg = ct_alloc_msg(len);
	if (!*msg) {
		CT_ERROR(ct, "No memory for message %*ph %*ph %*ph\n",
			 4, &header,
			 4 * (head + available - 1 > size ?
			      size - head : available - 1), &cmds[head],
			 4 * (head + available - 1 > size ?
			      available - 1 - size + head : 0), &cmds[0]);
		return available;
	}

	(*msg)->msg[0] = header;

	for (i = 1; i < len; i++) {
		(*msg)->msg[i] = cmds[head];
		head = (head + 1) % size;
	}
	CT_DEBUG(ct, "received %*ph\n", 4 * len, (*msg)->msg);

	/* update local copies */
	ctb->head = head;

	/* now update descriptor */
	WRITE_ONCE(desc->head, head);

	return available - len;

corrupted:
	CT_ERROR(ct, "Corrupted descriptor head=%u tail=%u status=%#x\n",
		 desc->head, desc->tail, desc->status);
	ctb->broken = true;
	return -EPIPE;
}

static int ct_handle_response(struct intel_guc_ct *ct, struct ct_incoming_msg *response)
{
	u32 len = FIELD_GET(GUC_CTB_MSG_0_NUM_DWORDS, response->msg[0]);
	u32 fence = FIELD_GET(GUC_CTB_MSG_0_FENCE, response->msg[0]);
	const u32 *hxg = &response->msg[GUC_CTB_MSG_MIN_LEN];
	const u32 *data = &hxg[GUC_HXG_MSG_MIN_LEN];
	u32 datalen = len - GUC_HXG_MSG_MIN_LEN;
	struct ct_request *req;
	unsigned long flags;
	bool found = false;
	int err = 0;

	GEM_BUG_ON(len < GUC_HXG_MSG_MIN_LEN);
	GEM_BUG_ON(FIELD_GET(GUC_HXG_MSG_0_ORIGIN, hxg[0]) != GUC_HXG_ORIGIN_GUC);
	GEM_BUG_ON(FIELD_GET(GUC_HXG_MSG_0_TYPE, hxg[0]) != GUC_HXG_TYPE_RESPONSE_SUCCESS &&
		   FIELD_GET(GUC_HXG_MSG_0_TYPE, hxg[0]) != GUC_HXG_TYPE_NO_RESPONSE_RETRY &&
		   FIELD_GET(GUC_HXG_MSG_0_TYPE, hxg[0]) != GUC_HXG_TYPE_RESPONSE_FAILURE);

	CT_DEBUG(ct, "response fence %u status %#x\n", fence, hxg[0]);

	spin_lock_irqsave(&ct->requests.lock, flags);
	list_for_each_entry(req, &ct->requests.pending, link) {
		if (unlikely(fence != req->fence)) {
			CT_DEBUG(ct, "request %u awaits response\n",
				 req->fence);
			continue;
		}
		if (unlikely(datalen > req->response_len)) {
			CT_ERROR(ct, "Response %u too long (datalen %u > %u)\n",
				 req->fence, datalen, req->response_len);
			datalen = min(datalen, req->response_len);
			err = -EMSGSIZE;
		}
		if (datalen)
			memcpy(req->response_buf, data, 4 * datalen);
		req->response_len = datalen;
		WRITE_ONCE(req->status, hxg[0]);
		found = true;
		break;
	}
	if (!found) {
		CT_ERROR(ct, "Unsolicited response (fence %u)\n", fence);
		CT_ERROR(ct, "Could not find fence=%u, last_fence=%u\n", fence,
			 ct->requests.last_fence);
		list_for_each_entry(req, &ct->requests.pending, link)
			CT_ERROR(ct, "request %u awaits response\n",
				 req->fence);
		err = -ENOKEY;
	}
	spin_unlock_irqrestore(&ct->requests.lock, flags);

	if (unlikely(err))
		return err;

	ct_free_msg(response);
	return 0;
}

static int ct_process_request(struct intel_guc_ct *ct, struct ct_incoming_msg *request)
{
	struct intel_guc *guc = ct_to_guc(ct);
	const u32 *hxg;
	const u32 *payload;
	u32 hxg_len, action, len;
	int ret;

	hxg = &request->msg[GUC_CTB_MSG_MIN_LEN];
	hxg_len = request->size - GUC_CTB_MSG_MIN_LEN;
	payload = &hxg[GUC_HXG_MSG_MIN_LEN];
	action = FIELD_GET(GUC_HXG_EVENT_MSG_0_ACTION, hxg[0]);
	len = hxg_len - GUC_HXG_MSG_MIN_LEN;

	CT_DEBUG(ct, "request %x %*ph\n", action, 4 * len, payload);

	switch (action) {
	case INTEL_GUC_ACTION_DEFAULT:
		ret = intel_guc_to_host_process_recv_msg(guc, payload, len);
		break;
	case INTEL_GUC_ACTION_DEREGISTER_CONTEXT_DONE:
		ret = intel_guc_deregister_done_process_msg(guc, payload,
							    len);
		break;
	case INTEL_GUC_ACTION_SCHED_CONTEXT_MODE_DONE:
		ret = intel_guc_sched_done_process_msg(guc, payload, len);
		break;
	case INTEL_GUC_ACTION_CONTEXT_RESET_NOTIFICATION:
		ret = intel_guc_context_reset_process_msg(guc, payload, len);
		break;
	case INTEL_GUC_ACTION_STATE_CAPTURE_NOTIFICATION:
		ret = intel_guc_error_capture_process_msg(guc, payload, len);
		if (unlikely(ret))
			CT_ERROR(ct, "error capture notification failed %x %*ph\n",
				 action, 4 * len, payload);
		break;
	case INTEL_GUC_ACTION_ENGINE_FAILURE_NOTIFICATION:
		ret = intel_guc_engine_failure_process_msg(guc, payload, len);
		break;
	case INTEL_GUC_ACTION_NOTIFY_FLUSH_LOG_BUFFER_TO_FILE:
		intel_guc_log_handle_flush_event(&guc->log);
		ret = 0;
		break;
	case INTEL_GUC_ACTION_NOTIFY_CRASH_DUMP_POSTED:
		CT_ERROR(ct, "Received GuC crash dump notification!\n");
		ret = 0;
		break;
	case INTEL_GUC_ACTION_NOTIFY_EXCEPTION:
		CT_ERROR(ct, "Received GuC exception notification!\n");
		ret = 0;
		break;
	default:
		ret = -EOPNOTSUPP;
		break;
	}

	if (unlikely(ret)) {
		CT_ERROR(ct, "Failed to process request %04x (%pe)\n",
			 action, ERR_PTR(ret));
		return ret;
	}

	ct_free_msg(request);
	return 0;
}

static bool ct_process_incoming_requests(struct intel_guc_ct *ct)
{
	unsigned long flags;
	struct ct_incoming_msg *request;
	bool done;
	int err;

	spin_lock_irqsave(&ct->requests.lock, flags);
	request = list_first_entry_or_null(&ct->requests.incoming,
					   struct ct_incoming_msg, link);
	if (request)
		list_del(&request->link);
	done = !!list_empty(&ct->requests.incoming);
	spin_unlock_irqrestore(&ct->requests.lock, flags);

	if (!request)
		return true;

	err = ct_process_request(ct, request);
	if (unlikely(err)) {
		CT_ERROR(ct, "Failed to process CT message (%pe) %*ph\n",
			 ERR_PTR(err), 4 * request->size, request->msg);
		ct_free_msg(request);
	}

	return done;
}

static void ct_incoming_request_worker_func(struct work_struct *w)
{
	struct intel_guc_ct *ct =
		container_of(w, struct intel_guc_ct, requests.worker);
	bool done;

	do {
		done = ct_process_incoming_requests(ct);
	} while (!done);
}

static int ct_handle_event(struct intel_guc_ct *ct, struct ct_incoming_msg *request)
{
	const u32 *hxg = &request->msg[GUC_CTB_MSG_MIN_LEN];
	u32 action = FIELD_GET(GUC_HXG_EVENT_MSG_0_ACTION, hxg[0]);
	unsigned long flags;

	GEM_BUG_ON(FIELD_GET(GUC_HXG_MSG_0_TYPE, hxg[0]) != GUC_HXG_TYPE_EVENT);

	/*
	 * Adjusting the space must be done in IRQ or deadlock can occur as the
	 * CTB processing in the below workqueue can send CTBs which creates a
	 * circular dependency if the space was returned there.
	 */
	switch (action) {
	case INTEL_GUC_ACTION_SCHED_CONTEXT_MODE_DONE:
	case INTEL_GUC_ACTION_DEREGISTER_CONTEXT_DONE:
		g2h_release_space(ct, request->size);
	}

	spin_lock_irqsave(&ct->requests.lock, flags);
	list_add_tail(&request->link, &ct->requests.incoming);
	spin_unlock_irqrestore(&ct->requests.lock, flags);

	queue_work(system_unbound_wq, &ct->requests.worker);
	return 0;
}

static int ct_handle_hxg(struct intel_guc_ct *ct, struct ct_incoming_msg *msg)
{
	u32 origin, type;
	u32 *hxg;
	int err;

	if (unlikely(msg->size < GUC_CTB_HXG_MSG_MIN_LEN))
		return -EBADMSG;

	hxg = &msg->msg[GUC_CTB_MSG_MIN_LEN];

	origin = FIELD_GET(GUC_HXG_MSG_0_ORIGIN, hxg[0]);
	if (unlikely(origin != GUC_HXG_ORIGIN_GUC)) {
		err = -EPROTO;
		goto failed;
	}

	type = FIELD_GET(GUC_HXG_MSG_0_TYPE, hxg[0]);
	switch (type) {
	case GUC_HXG_TYPE_EVENT:
		err = ct_handle_event(ct, msg);
		break;
	case GUC_HXG_TYPE_RESPONSE_SUCCESS:
	case GUC_HXG_TYPE_RESPONSE_FAILURE:
	case GUC_HXG_TYPE_NO_RESPONSE_RETRY:
		err = ct_handle_response(ct, msg);
		break;
	default:
		err = -EOPNOTSUPP;
	}

	if (unlikely(err)) {
failed:
		CT_ERROR(ct, "Failed to handle HXG message (%pe) %*ph\n",
			 ERR_PTR(err), 4 * GUC_HXG_MSG_MIN_LEN, hxg);
	}
	return err;
}

static void ct_handle_msg(struct intel_guc_ct *ct, struct ct_incoming_msg *msg)
{
	u32 format = FIELD_GET(GUC_CTB_MSG_0_FORMAT, msg->msg[0]);
	int err;

	if (format == GUC_CTB_FORMAT_HXG)
		err = ct_handle_hxg(ct, msg);
	else
		err = -EOPNOTSUPP;

	if (unlikely(err)) {
		CT_ERROR(ct, "Failed to process CT message (%pe) %*ph\n",
			 ERR_PTR(err), 4 * msg->size, msg->msg);
		ct_free_msg(msg);
	}
}

/*
 * Return: number available remaining dwords to read (0 if empty)
 *         or a negative error code on failure
 */
static int ct_receive(struct intel_guc_ct *ct)
{
	struct ct_incoming_msg *msg = NULL;
	unsigned long flags;
	int ret;

	spin_lock_irqsave(&ct->ctbs.recv.lock, flags);
	ret = ct_read(ct, &msg);
	spin_unlock_irqrestore(&ct->ctbs.recv.lock, flags);
	if (ret < 0)
		return ret;

	if (msg)
		ct_handle_msg(ct, msg);

	return ret;
}

static void ct_try_receive_message(struct intel_guc_ct *ct)
{
	int ret;

	if (GEM_WARN_ON(!ct->enabled))
		return;

	ret = ct_receive(ct);
	if (ret > 0)
		tasklet_hi_schedule(&ct->receive_tasklet);
}

static void ct_receive_tasklet_func(struct tasklet_struct *t)
{
	struct intel_guc_ct *ct = from_tasklet(ct, t, receive_tasklet);

	ct_try_receive_message(ct);
}

/*
 * When we're communicating with the GuC over CT, GuC uses events
 * to notify us about new messages being posted on the RECV buffer.
 */
void intel_guc_ct_event_handler(struct intel_guc_ct *ct)
{
	if (unlikely(!ct->enabled)) {
		WARN(1, "Unexpected GuC event received while CT disabled!\n");
		return;
	}

	ct_try_receive_message(ct);
}

void intel_guc_ct_print_info(struct intel_guc_ct *ct,
			     struct drm_printer *p)
{
	drm_printf(p, "CT %s\n", str_enabled_disabled(ct->enabled));

	if (!ct->enabled)
		return;

	drm_printf(p, "H2G Space: %u\n",
		   atomic_read(&ct->ctbs.send.space) * 4);
	drm_printf(p, "Head: %u\n",
		   ct->ctbs.send.desc->head);
	drm_printf(p, "Tail: %u\n",
		   ct->ctbs.send.desc->tail);
	drm_printf(p, "G2H Space: %u\n",
		   atomic_read(&ct->ctbs.recv.space) * 4);
	drm_printf(p, "Head: %u\n",
		   ct->ctbs.recv.desc->head);
	drm_printf(p, "Tail: %u\n",
		   ct->ctbs.recv.desc->tail);
}<|MERGE_RESOLUTION|>--- conflicted
+++ resolved
@@ -171,11 +171,7 @@
 				     GUC_CTB_CONTROL_ENABLE : GUC_CTB_CONTROL_DISABLE);
 	if (unlikely(err))
 		CT_PROBE_ERROR(ct, "Failed to control/%s CTB (%pe)\n",
-<<<<<<< HEAD
-			       enabledisable(enable), ERR_PTR(err));
-=======
 			       str_enable_disable(enable), ERR_PTR(err));
->>>>>>> 88084a3d
 
 	return err;
 }
