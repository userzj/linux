--- conflicted
+++ resolved
@@ -3853,21 +3853,12 @@
 		adapter->netdev->hw_features |= NETIF_F_TSO;
 	if (buf->large_tx_ipv6)
 		adapter->netdev->hw_features |= NETIF_F_TSO6;
-<<<<<<< HEAD
 
 	if (adapter->state == VNIC_PROBING) {
 		adapter->netdev->features |= adapter->netdev->hw_features;
 	} else if (old_hw_features != adapter->netdev->hw_features) {
 		netdev_features_t tmp = 0;
 
-=======
-
-	if (adapter->state == VNIC_PROBING) {
-		adapter->netdev->features |= adapter->netdev->hw_features;
-	} else if (old_hw_features != adapter->netdev->hw_features) {
-		netdev_features_t tmp = 0;
-
->>>>>>> 4b972a01
 		/* disable features no longer supported */
 		adapter->netdev->features &= adapter->netdev->hw_features;
 		/* turn on features now supported if previously enabled */
