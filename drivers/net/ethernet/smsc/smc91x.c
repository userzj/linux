/*
 * smc91x.c
 * This is a driver for SMSC's 91C9x/91C1xx single-chip Ethernet devices.
 *
 * Copyright (C) 1996 by Erik Stahlman
 * Copyright (C) 2001 Standard Microsystems Corporation
 *	Developed by Simple Network Magic Corporation
 * Copyright (C) 2003 Monta Vista Software, Inc.
 *	Unified SMC91x driver by Nicolas Pitre
 *
 * This program is free software; you can redistribute it and/or modify
 * it under the terms of the GNU General Public License as published by
 * the Free Software Foundation; either version 2 of the License, or
 * (at your option) any later version.
 *
 * This program is distributed in the hope that it will be useful,
 * but WITHOUT ANY WARRANTY; without even the implied warranty of
 * MERCHANTABILITY or FITNESS FOR A PARTICULAR PURPOSE.  See the
 * GNU General Public License for more details.
 *
 * You should have received a copy of the GNU General Public License
 * along with this program; if not, write to the Free Software
 * Foundation, Inc., 59 Temple Place, Suite 330, Boston, MA  02111-1307  USA
 *
 * Arguments:
 * 	io	= for the base address
 *	irq	= for the IRQ
 *	nowait	= 0 for normal wait states, 1 eliminates additional wait states
 *
 * original author:
 * 	Erik Stahlman <erik@vt.edu>
 *
 * hardware multicast code:
 *    Peter Cammaert <pc@denkart.be>
 *
 * contributors:
 * 	Daris A Nevil <dnevil@snmc.com>
 *      Nicolas Pitre <nico@fluxnic.net>
 *	Russell King <rmk@arm.linux.org.uk>
 *
 * History:
 *   08/20/00  Arnaldo Melo       fix kfree(skb) in smc_hardware_send_packet
 *   12/15/00  Christian Jullien  fix "Warning: kfree_skb on hard IRQ"
 *   03/16/01  Daris A Nevil      modified smc9194.c for use with LAN91C111
 *   08/22/01  Scott Anderson     merge changes from smc9194 to smc91111
 *   08/21/01  Pramod B Bhardwaj  added support for RevB of LAN91C111
 *   12/20/01  Jeff Sutherland    initial port to Xscale PXA with DMA support
 *   04/07/03  Nicolas Pitre      unified SMC91x driver, killed irq races,
 *                                more bus abstraction, big cleanup, etc.
 *   29/09/03  Russell King       - add driver model support
 *                                - ethtool support
 *                                - convert to use generic MII interface
 *                                - add link up/down notification
 *                                - don't try to handle full negotiation in
 *                                  smc_phy_configure
 *                                - clean up (and fix stack overrun) in PHY
 *                                  MII read/write functions
 *   22/09/04  Nicolas Pitre      big update (see commit log for details)
 */
static const char version[] =
	"smc91x.c: v1.1, sep 22 2004 by Nicolas Pitre <nico@fluxnic.net>";

/* Debugging level */
#ifndef SMC_DEBUG
#define SMC_DEBUG		0
#endif


#include <linux/init.h>
#include <linux/module.h>
#include <linux/kernel.h>
#include <linux/sched.h>
#include <linux/delay.h>
#include <linux/interrupt.h>
#include <linux/irq.h>
#include <linux/errno.h>
#include <linux/ioport.h>
#include <linux/crc32.h>
#include <linux/platform_device.h>
#include <linux/spinlock.h>
#include <linux/ethtool.h>
#include <linux/mii.h>
#include <linux/workqueue.h>
#include <linux/of.h>
#include <linux/of_device.h>

#include <linux/netdevice.h>
#include <linux/etherdevice.h>
#include <linux/skbuff.h>

#include <asm/io.h>

#include "smc91x.h"

#ifndef SMC_NOWAIT
# define SMC_NOWAIT		0
#endif
static int nowait = SMC_NOWAIT;
module_param(nowait, int, 0400);
MODULE_PARM_DESC(nowait, "set to 1 for no wait state");

/*
 * Transmit timeout, default 5 seconds.
 */
static int watchdog = 1000;
module_param(watchdog, int, 0400);
MODULE_PARM_DESC(watchdog, "transmit timeout in milliseconds");

MODULE_LICENSE("GPL");
MODULE_ALIAS("platform:smc91x");

/*
 * The internal workings of the driver.  If you are changing anything
 * here with the SMC stuff, you should have the datasheet and know
 * what you are doing.
 */
#define CARDNAME "smc91x"

/*
 * Use power-down feature of the chip
 */
#define POWER_DOWN		1

/*
 * Wait time for memory to be free.  This probably shouldn't be
 * tuned that much, as waiting for this means nothing else happens
 * in the system
 */
#define MEMORY_WAIT_TIME	16

/*
 * The maximum number of processing loops allowed for each call to the
 * IRQ handler.
 */
#define MAX_IRQ_LOOPS		8

/*
 * This selects whether TX packets are sent one by one to the SMC91x internal
 * memory and throttled until transmission completes.  This may prevent
 * RX overruns a litle by keeping much of the memory free for RX packets
 * but to the expense of reduced TX throughput and increased IRQ overhead.
 * Note this is not a cure for a too slow data bus or too high IRQ latency.
 */
#define THROTTLE_TX_PKTS	0

/*
 * The MII clock high/low times.  2x this number gives the MII clock period
 * in microseconds. (was 50, but this gives 6.4ms for each MII transaction!)
 */
#define MII_DELAY		1

#if SMC_DEBUG > 0
#define DBG(n, dev, args...)				\
	do {						\
		if (SMC_DEBUG >= (n))			\
			netdev_dbg(dev, args);		\
	} while (0)

#define PRINTK(dev, args...)   netdev_info(dev, args)
#else
#define DBG(n, dev, args...)   do { } while (0)
#define PRINTK(dev, args...)   netdev_dbg(dev, args)
#endif

#if SMC_DEBUG > 3
static void PRINT_PKT(u_char *buf, int length)
{
	int i;
	int remainder;
	int lines;

	lines = length / 16;
	remainder = length % 16;

	for (i = 0; i < lines ; i ++) {
		int cur;
		printk(KERN_DEBUG);
		for (cur = 0; cur < 8; cur++) {
			u_char a, b;
			a = *buf++;
			b = *buf++;
			pr_cont("%02x%02x ", a, b);
		}
		pr_cont("\n");
	}
	printk(KERN_DEBUG);
	for (i = 0; i < remainder/2 ; i++) {
		u_char a, b;
		a = *buf++;
		b = *buf++;
		pr_cont("%02x%02x ", a, b);
	}
	pr_cont("\n");
}
#else
#define PRINT_PKT(x...)  do { } while (0)
#endif


/* this enables an interrupt in the interrupt mask register */
#define SMC_ENABLE_INT(lp, x) do {					\
	unsigned char mask;						\
	unsigned long smc_enable_flags;					\
	spin_lock_irqsave(&lp->lock, smc_enable_flags);			\
	mask = SMC_GET_INT_MASK(lp);					\
	mask |= (x);							\
	SMC_SET_INT_MASK(lp, mask);					\
	spin_unlock_irqrestore(&lp->lock, smc_enable_flags);		\
} while (0)

/* this disables an interrupt from the interrupt mask register */
#define SMC_DISABLE_INT(lp, x) do {					\
	unsigned char mask;						\
	unsigned long smc_disable_flags;				\
	spin_lock_irqsave(&lp->lock, smc_disable_flags);		\
	mask = SMC_GET_INT_MASK(lp);					\
	mask &= ~(x);							\
	SMC_SET_INT_MASK(lp, mask);					\
	spin_unlock_irqrestore(&lp->lock, smc_disable_flags);		\
} while (0)

/*
 * Wait while MMU is busy.  This is usually in the order of a few nanosecs
 * if at all, but let's avoid deadlocking the system if the hardware
 * decides to go south.
 */
#define SMC_WAIT_MMU_BUSY(lp) do {					\
	if (unlikely(SMC_GET_MMU_CMD(lp) & MC_BUSY)) {		\
		unsigned long timeout = jiffies + 2;			\
		while (SMC_GET_MMU_CMD(lp) & MC_BUSY) {		\
			if (time_after(jiffies, timeout)) {		\
				netdev_dbg(dev, "timeout %s line %d\n",	\
					   __FILE__, __LINE__);		\
				break;					\
			}						\
			cpu_relax();					\
		}							\
	}								\
} while (0)


/*
 * this does a soft reset on the device
 */
static void smc_reset(struct net_device *dev)
{
	struct smc_local *lp = netdev_priv(dev);
	void __iomem *ioaddr = lp->base;
	unsigned int ctl, cfg;
	struct sk_buff *pending_skb;

	DBG(2, dev, "%s\n", __func__);

	/* Disable all interrupts, block TX tasklet */
	spin_lock_irq(&lp->lock);
	SMC_SELECT_BANK(lp, 2);
	SMC_SET_INT_MASK(lp, 0);
	pending_skb = lp->pending_tx_skb;
	lp->pending_tx_skb = NULL;
	spin_unlock_irq(&lp->lock);

	/* free any pending tx skb */
	if (pending_skb) {
		dev_kfree_skb(pending_skb);
		dev->stats.tx_errors++;
		dev->stats.tx_aborted_errors++;
	}

	/*
	 * This resets the registers mostly to defaults, but doesn't
	 * affect EEPROM.  That seems unnecessary
	 */
	SMC_SELECT_BANK(lp, 0);
	SMC_SET_RCR(lp, RCR_SOFTRST);

	/*
	 * Setup the Configuration Register
	 * This is necessary because the CONFIG_REG is not affected
	 * by a soft reset
	 */
	SMC_SELECT_BANK(lp, 1);

	cfg = CONFIG_DEFAULT;

	/*
	 * Setup for fast accesses if requested.  If the card/system
	 * can't handle it then there will be no recovery except for
	 * a hard reset or power cycle
	 */
	if (lp->cfg.flags & SMC91X_NOWAIT)
		cfg |= CONFIG_NO_WAIT;

	/*
	 * Release from possible power-down state
	 * Configuration register is not affected by Soft Reset
	 */
	cfg |= CONFIG_EPH_POWER_EN;

	SMC_SET_CONFIG(lp, cfg);

	/* this should pause enough for the chip to be happy */
	/*
	 * elaborate?  What does the chip _need_? --jgarzik
	 *
	 * This seems to be undocumented, but something the original
	 * driver(s) have always done.  Suspect undocumented timing
	 * info/determined empirically. --rmk
	 */
	udelay(1);

	/* Disable transmit and receive functionality */
	SMC_SELECT_BANK(lp, 0);
	SMC_SET_RCR(lp, RCR_CLEAR);
	SMC_SET_TCR(lp, TCR_CLEAR);

	SMC_SELECT_BANK(lp, 1);
	ctl = SMC_GET_CTL(lp) | CTL_LE_ENABLE;

	/*
	 * Set the control register to automatically release successfully
	 * transmitted packets, to make the best use out of our limited
	 * memory
	 */
	if(!THROTTLE_TX_PKTS)
		ctl |= CTL_AUTO_RELEASE;
	else
		ctl &= ~CTL_AUTO_RELEASE;
	SMC_SET_CTL(lp, ctl);

	/* Reset the MMU */
	SMC_SELECT_BANK(lp, 2);
	SMC_SET_MMU_CMD(lp, MC_RESET);
	SMC_WAIT_MMU_BUSY(lp);
}

/*
 * Enable Interrupts, Receive, and Transmit
 */
static void smc_enable(struct net_device *dev)
{
	struct smc_local *lp = netdev_priv(dev);
	void __iomem *ioaddr = lp->base;
	int mask;

	DBG(2, dev, "%s\n", __func__);

	/* see the header file for options in TCR/RCR DEFAULT */
	SMC_SELECT_BANK(lp, 0);
	SMC_SET_TCR(lp, lp->tcr_cur_mode);
	SMC_SET_RCR(lp, lp->rcr_cur_mode);

	SMC_SELECT_BANK(lp, 1);
	SMC_SET_MAC_ADDR(lp, dev->dev_addr);

	/* now, enable interrupts */
	mask = IM_EPH_INT|IM_RX_OVRN_INT|IM_RCV_INT;
	if (lp->version >= (CHIP_91100 << 4))
		mask |= IM_MDINT;
	SMC_SELECT_BANK(lp, 2);
	SMC_SET_INT_MASK(lp, mask);

	/*
	 * From this point the register bank must _NOT_ be switched away
	 * to something else than bank 2 without proper locking against
	 * races with any tasklet or interrupt handlers until smc_shutdown()
	 * or smc_reset() is called.
	 */
}

/*
 * this puts the device in an inactive state
 */
static void smc_shutdown(struct net_device *dev)
{
	struct smc_local *lp = netdev_priv(dev);
	void __iomem *ioaddr = lp->base;
	struct sk_buff *pending_skb;

	DBG(2, dev, "%s: %s\n", CARDNAME, __func__);

	/* no more interrupts for me */
	spin_lock_irq(&lp->lock);
	SMC_SELECT_BANK(lp, 2);
	SMC_SET_INT_MASK(lp, 0);
	pending_skb = lp->pending_tx_skb;
	lp->pending_tx_skb = NULL;
	spin_unlock_irq(&lp->lock);
	if (pending_skb)
		dev_kfree_skb(pending_skb);

	/* and tell the card to stay away from that nasty outside world */
	SMC_SELECT_BANK(lp, 0);
	SMC_SET_RCR(lp, RCR_CLEAR);
	SMC_SET_TCR(lp, TCR_CLEAR);

#ifdef POWER_DOWN
	/* finally, shut the chip down */
	SMC_SELECT_BANK(lp, 1);
	SMC_SET_CONFIG(lp, SMC_GET_CONFIG(lp) & ~CONFIG_EPH_POWER_EN);
#endif
}

/*
 * This is the procedure to handle the receipt of a packet.
 */
static inline void  smc_rcv(struct net_device *dev)
{
	struct smc_local *lp = netdev_priv(dev);
	void __iomem *ioaddr = lp->base;
	unsigned int packet_number, status, packet_len;

	DBG(3, dev, "%s\n", __func__);

	packet_number = SMC_GET_RXFIFO(lp);
	if (unlikely(packet_number & RXFIFO_REMPTY)) {
		PRINTK(dev, "smc_rcv with nothing on FIFO.\n");
		return;
	}

	/* read from start of packet */
	SMC_SET_PTR(lp, PTR_READ | PTR_RCV | PTR_AUTOINC);

	/* First two words are status and packet length */
	SMC_GET_PKT_HDR(lp, status, packet_len);
	packet_len &= 0x07ff;  /* mask off top bits */
	DBG(2, dev, "RX PNR 0x%x STATUS 0x%04x LENGTH 0x%04x (%d)\n",
	    packet_number, status, packet_len, packet_len);

	back:
	if (unlikely(packet_len < 6 || status & RS_ERRORS)) {
		if (status & RS_TOOLONG && packet_len <= (1514 + 4 + 6)) {
			/* accept VLAN packets */
			status &= ~RS_TOOLONG;
			goto back;
		}
		if (packet_len < 6) {
			/* bloody hardware */
			netdev_err(dev, "fubar (rxlen %u status %x\n",
				   packet_len, status);
			status |= RS_TOOSHORT;
		}
		SMC_WAIT_MMU_BUSY(lp);
		SMC_SET_MMU_CMD(lp, MC_RELEASE);
		dev->stats.rx_errors++;
		if (status & RS_ALGNERR)
			dev->stats.rx_frame_errors++;
		if (status & (RS_TOOSHORT | RS_TOOLONG))
			dev->stats.rx_length_errors++;
		if (status & RS_BADCRC)
			dev->stats.rx_crc_errors++;
	} else {
		struct sk_buff *skb;
		unsigned char *data;
		unsigned int data_len;

		/* set multicast stats */
		if (status & RS_MULTICAST)
			dev->stats.multicast++;

		/*
		 * Actual payload is packet_len - 6 (or 5 if odd byte).
		 * We want skb_reserve(2) and the final ctrl word
		 * (2 bytes, possibly containing the payload odd byte).
		 * Furthermore, we add 2 bytes to allow rounding up to
		 * multiple of 4 bytes on 32 bit buses.
		 * Hence packet_len - 6 + 2 + 2 + 2.
		 */
		skb = netdev_alloc_skb(dev, packet_len);
		if (unlikely(skb == NULL)) {
			SMC_WAIT_MMU_BUSY(lp);
			SMC_SET_MMU_CMD(lp, MC_RELEASE);
			dev->stats.rx_dropped++;
			return;
		}

		/* Align IP header to 32 bits */
		skb_reserve(skb, 2);

		/* BUG: the LAN91C111 rev A never sets this bit. Force it. */
		if (lp->version == 0x90)
			status |= RS_ODDFRAME;

		/*
		 * If odd length: packet_len - 5,
		 * otherwise packet_len - 6.
		 * With the trailing ctrl byte it's packet_len - 4.
		 */
		data_len = packet_len - ((status & RS_ODDFRAME) ? 5 : 6);
		data = skb_put(skb, data_len);
		SMC_PULL_DATA(lp, data, packet_len - 4);

		SMC_WAIT_MMU_BUSY(lp);
		SMC_SET_MMU_CMD(lp, MC_RELEASE);

		PRINT_PKT(data, packet_len - 4);

		skb->protocol = eth_type_trans(skb, dev);
		netif_rx(skb);
		dev->stats.rx_packets++;
		dev->stats.rx_bytes += data_len;
	}
}

#ifdef CONFIG_SMP
/*
 * On SMP we have the following problem:
 *
 * 	A = smc_hardware_send_pkt()
 * 	B = smc_hard_start_xmit()
 * 	C = smc_interrupt()
 *
 * A and B can never be executed simultaneously.  However, at least on UP,
 * it is possible (and even desirable) for C to interrupt execution of
 * A or B in order to have better RX reliability and avoid overruns.
 * C, just like A and B, must have exclusive access to the chip and
 * each of them must lock against any other concurrent access.
 * Unfortunately this is not possible to have C suspend execution of A or
 * B taking place on another CPU. On UP this is no an issue since A and B
 * are run from softirq context and C from hard IRQ context, and there is
 * no other CPU where concurrent access can happen.
 * If ever there is a way to force at least B and C to always be executed
 * on the same CPU then we could use read/write locks to protect against
 * any other concurrent access and C would always interrupt B. But life
 * isn't that easy in a SMP world...
 */
#define smc_special_trylock(lock, flags)				\
({									\
	int __ret;							\
	local_irq_save(flags);						\
	__ret = spin_trylock(lock);					\
	if (!__ret)							\
		local_irq_restore(flags);				\
	__ret;								\
})
#define smc_special_lock(lock, flags)		spin_lock_irqsave(lock, flags)
#define smc_special_unlock(lock, flags) 	spin_unlock_irqrestore(lock, flags)
#else
#define smc_special_trylock(lock, flags)	(flags == flags)
#define smc_special_lock(lock, flags)   	do { flags = 0; } while (0)
#define smc_special_unlock(lock, flags)	do { flags = 0; } while (0)
#endif

/*
 * This is called to actually send a packet to the chip.
 */
static void smc_hardware_send_pkt(unsigned long data)
{
	struct net_device *dev = (struct net_device *)data;
	struct smc_local *lp = netdev_priv(dev);
	void __iomem *ioaddr = lp->base;
	struct sk_buff *skb;
	unsigned int packet_no, len;
	unsigned char *buf;
	unsigned long flags;

	DBG(3, dev, "%s\n", __func__);

	if (!smc_special_trylock(&lp->lock, flags)) {
		netif_stop_queue(dev);
		tasklet_schedule(&lp->tx_task);
		return;
	}

	skb = lp->pending_tx_skb;
	if (unlikely(!skb)) {
		smc_special_unlock(&lp->lock, flags);
		return;
	}
	lp->pending_tx_skb = NULL;

	packet_no = SMC_GET_AR(lp);
	if (unlikely(packet_no & AR_FAILED)) {
		netdev_err(dev, "Memory allocation failed.\n");
		dev->stats.tx_errors++;
		dev->stats.tx_fifo_errors++;
		smc_special_unlock(&lp->lock, flags);
		goto done;
	}

	/* point to the beginning of the packet */
	SMC_SET_PN(lp, packet_no);
	SMC_SET_PTR(lp, PTR_AUTOINC);

	buf = skb->data;
	len = skb->len;
	DBG(2, dev, "TX PNR 0x%x LENGTH 0x%04x (%d) BUF 0x%p\n",
	    packet_no, len, len, buf);
	PRINT_PKT(buf, len);

	/*
	 * Send the packet length (+6 for status words, length, and ctl.
	 * The card will pad to 64 bytes with zeroes if packet is too small.
	 */
	SMC_PUT_PKT_HDR(lp, 0, len + 6);

	/* send the actual data */
	SMC_PUSH_DATA(lp, buf, len & ~1);

	/* Send final ctl word with the last byte if there is one */
	SMC_outw(((len & 1) ? (0x2000 | buf[len-1]) : 0), ioaddr, DATA_REG(lp));

	/*
	 * If THROTTLE_TX_PKTS is set, we stop the queue here. This will
	 * have the effect of having at most one packet queued for TX
	 * in the chip's memory at all time.
	 *
	 * If THROTTLE_TX_PKTS is not set then the queue is stopped only
	 * when memory allocation (MC_ALLOC) does not succeed right away.
	 */
	if (THROTTLE_TX_PKTS)
		netif_stop_queue(dev);

	/* queue the packet for TX */
	SMC_SET_MMU_CMD(lp, MC_ENQUEUE);
	smc_special_unlock(&lp->lock, flags);

	dev->trans_start = jiffies;
	dev->stats.tx_packets++;
	dev->stats.tx_bytes += len;

	SMC_ENABLE_INT(lp, IM_TX_INT | IM_TX_EMPTY_INT);

done:	if (!THROTTLE_TX_PKTS)
		netif_wake_queue(dev);

	dev_kfree_skb(skb);
}

/*
 * Since I am not sure if I will have enough room in the chip's ram
 * to store the packet, I call this routine which either sends it
 * now, or set the card to generates an interrupt when ready
 * for the packet.
 */
static int smc_hard_start_xmit(struct sk_buff *skb, struct net_device *dev)
{
	struct smc_local *lp = netdev_priv(dev);
	void __iomem *ioaddr = lp->base;
	unsigned int numPages, poll_count, status;
	unsigned long flags;

	DBG(3, dev, "%s\n", __func__);

	BUG_ON(lp->pending_tx_skb != NULL);

	/*
	 * The MMU wants the number of pages to be the number of 256 bytes
	 * 'pages', minus 1 (since a packet can't ever have 0 pages :))
	 *
	 * The 91C111 ignores the size bits, but earlier models don't.
	 *
	 * Pkt size for allocating is data length +6 (for additional status
	 * words, length and ctl)
	 *
	 * If odd size then last byte is included in ctl word.
	 */
	numPages = ((skb->len & ~1) + (6 - 1)) >> 8;
	if (unlikely(numPages > 7)) {
		netdev_warn(dev, "Far too big packet error.\n");
		dev->stats.tx_errors++;
		dev->stats.tx_dropped++;
		dev_kfree_skb(skb);
		return NETDEV_TX_OK;
	}

	smc_special_lock(&lp->lock, flags);

	/* now, try to allocate the memory */
	SMC_SET_MMU_CMD(lp, MC_ALLOC | numPages);

	/*
	 * Poll the chip for a short amount of time in case the
	 * allocation succeeds quickly.
	 */
	poll_count = MEMORY_WAIT_TIME;
	do {
		status = SMC_GET_INT(lp);
		if (status & IM_ALLOC_INT) {
			SMC_ACK_INT(lp, IM_ALLOC_INT);
  			break;
		}
   	} while (--poll_count);

	smc_special_unlock(&lp->lock, flags);

	lp->pending_tx_skb = skb;
   	if (!poll_count) {
		/* oh well, wait until the chip finds memory later */
		netif_stop_queue(dev);
		DBG(2, dev, "TX memory allocation deferred.\n");
		SMC_ENABLE_INT(lp, IM_ALLOC_INT);
   	} else {
		/*
		 * Allocation succeeded: push packet to the chip's own memory
		 * immediately.
		 */
		smc_hardware_send_pkt((unsigned long)dev);
	}

	return NETDEV_TX_OK;
}

/*
 * This handles a TX interrupt, which is only called when:
 * - a TX error occurred, or
 * - CTL_AUTO_RELEASE is not set and TX of a packet completed.
 */
static void smc_tx(struct net_device *dev)
{
	struct smc_local *lp = netdev_priv(dev);
	void __iomem *ioaddr = lp->base;
	unsigned int saved_packet, packet_no, tx_status, pkt_len;

	DBG(3, dev, "%s\n", __func__);

	/* If the TX FIFO is empty then nothing to do */
	packet_no = SMC_GET_TXFIFO(lp);
	if (unlikely(packet_no & TXFIFO_TEMPTY)) {
		PRINTK(dev, "smc_tx with nothing on FIFO.\n");
		return;
	}

	/* select packet to read from */
	saved_packet = SMC_GET_PN(lp);
	SMC_SET_PN(lp, packet_no);

	/* read the first word (status word) from this packet */
	SMC_SET_PTR(lp, PTR_AUTOINC | PTR_READ);
	SMC_GET_PKT_HDR(lp, tx_status, pkt_len);
	DBG(2, dev, "TX STATUS 0x%04x PNR 0x%02x\n",
	    tx_status, packet_no);

	if (!(tx_status & ES_TX_SUC))
		dev->stats.tx_errors++;

	if (tx_status & ES_LOSTCARR)
		dev->stats.tx_carrier_errors++;

	if (tx_status & (ES_LATCOL | ES_16COL)) {
		PRINTK(dev, "%s occurred on last xmit\n",
		       (tx_status & ES_LATCOL) ?
			"late collision" : "too many collisions");
		dev->stats.tx_window_errors++;
		if (!(dev->stats.tx_window_errors & 63) && net_ratelimit()) {
			netdev_info(dev, "unexpectedly large number of bad collisions. Please check duplex setting.\n");
		}
	}

	/* kill the packet */
	SMC_WAIT_MMU_BUSY(lp);
	SMC_SET_MMU_CMD(lp, MC_FREEPKT);

	/* Don't restore Packet Number Reg until busy bit is cleared */
	SMC_WAIT_MMU_BUSY(lp);
	SMC_SET_PN(lp, saved_packet);

	/* re-enable transmit */
	SMC_SELECT_BANK(lp, 0);
	SMC_SET_TCR(lp, lp->tcr_cur_mode);
	SMC_SELECT_BANK(lp, 2);
}


/*---PHY CONTROL AND CONFIGURATION-----------------------------------------*/

static void smc_mii_out(struct net_device *dev, unsigned int val, int bits)
{
	struct smc_local *lp = netdev_priv(dev);
	void __iomem *ioaddr = lp->base;
	unsigned int mii_reg, mask;

	mii_reg = SMC_GET_MII(lp) & ~(MII_MCLK | MII_MDOE | MII_MDO);
	mii_reg |= MII_MDOE;

	for (mask = 1 << (bits - 1); mask; mask >>= 1) {
		if (val & mask)
			mii_reg |= MII_MDO;
		else
			mii_reg &= ~MII_MDO;

		SMC_SET_MII(lp, mii_reg);
		udelay(MII_DELAY);
		SMC_SET_MII(lp, mii_reg | MII_MCLK);
		udelay(MII_DELAY);
	}
}

static unsigned int smc_mii_in(struct net_device *dev, int bits)
{
	struct smc_local *lp = netdev_priv(dev);
	void __iomem *ioaddr = lp->base;
	unsigned int mii_reg, mask, val;

	mii_reg = SMC_GET_MII(lp) & ~(MII_MCLK | MII_MDOE | MII_MDO);
	SMC_SET_MII(lp, mii_reg);

	for (mask = 1 << (bits - 1), val = 0; mask; mask >>= 1) {
		if (SMC_GET_MII(lp) & MII_MDI)
			val |= mask;

		SMC_SET_MII(lp, mii_reg);
		udelay(MII_DELAY);
		SMC_SET_MII(lp, mii_reg | MII_MCLK);
		udelay(MII_DELAY);
	}

	return val;
}

/*
 * Reads a register from the MII Management serial interface
 */
static int smc_phy_read(struct net_device *dev, int phyaddr, int phyreg)
{
	struct smc_local *lp = netdev_priv(dev);
	void __iomem *ioaddr = lp->base;
	unsigned int phydata;

	SMC_SELECT_BANK(lp, 3);

	/* Idle - 32 ones */
	smc_mii_out(dev, 0xffffffff, 32);

	/* Start code (01) + read (10) + phyaddr + phyreg */
	smc_mii_out(dev, 6 << 10 | phyaddr << 5 | phyreg, 14);

	/* Turnaround (2bits) + phydata */
	phydata = smc_mii_in(dev, 18);

	/* Return to idle state */
	SMC_SET_MII(lp, SMC_GET_MII(lp) & ~(MII_MCLK|MII_MDOE|MII_MDO));

	DBG(3, dev, "%s: phyaddr=0x%x, phyreg=0x%x, phydata=0x%x\n",
	    __func__, phyaddr, phyreg, phydata);

	SMC_SELECT_BANK(lp, 2);
	return phydata;
}

/*
 * Writes a register to the MII Management serial interface
 */
static void smc_phy_write(struct net_device *dev, int phyaddr, int phyreg,
			  int phydata)
{
	struct smc_local *lp = netdev_priv(dev);
	void __iomem *ioaddr = lp->base;

	SMC_SELECT_BANK(lp, 3);

	/* Idle - 32 ones */
	smc_mii_out(dev, 0xffffffff, 32);

	/* Start code (01) + write (01) + phyaddr + phyreg + turnaround + phydata */
	smc_mii_out(dev, 5 << 28 | phyaddr << 23 | phyreg << 18 | 2 << 16 | phydata, 32);

	/* Return to idle state */
	SMC_SET_MII(lp, SMC_GET_MII(lp) & ~(MII_MCLK|MII_MDOE|MII_MDO));

	DBG(3, dev, "%s: phyaddr=0x%x, phyreg=0x%x, phydata=0x%x\n",
	    __func__, phyaddr, phyreg, phydata);

	SMC_SELECT_BANK(lp, 2);
}

/*
 * Finds and reports the PHY address
 */
static void smc_phy_detect(struct net_device *dev)
{
	struct smc_local *lp = netdev_priv(dev);
	int phyaddr;

	DBG(2, dev, "%s\n", __func__);

	lp->phy_type = 0;

	/*
	 * Scan all 32 PHY addresses if necessary, starting at
	 * PHY#1 to PHY#31, and then PHY#0 last.
	 */
	for (phyaddr = 1; phyaddr < 33; ++phyaddr) {
		unsigned int id1, id2;

		/* Read the PHY identifiers */
		id1 = smc_phy_read(dev, phyaddr & 31, MII_PHYSID1);
		id2 = smc_phy_read(dev, phyaddr & 31, MII_PHYSID2);

		DBG(3, dev, "phy_id1=0x%x, phy_id2=0x%x\n",
		    id1, id2);

		/* Make sure it is a valid identifier */
		if (id1 != 0x0000 && id1 != 0xffff && id1 != 0x8000 &&
		    id2 != 0x0000 && id2 != 0xffff && id2 != 0x8000) {
			/* Save the PHY's address */
			lp->mii.phy_id = phyaddr & 31;
			lp->phy_type = id1 << 16 | id2;
			break;
		}
	}
}

/*
 * Sets the PHY to a configuration as determined by the user
 */
static int smc_phy_fixed(struct net_device *dev)
{
	struct smc_local *lp = netdev_priv(dev);
	void __iomem *ioaddr = lp->base;
	int phyaddr = lp->mii.phy_id;
	int bmcr, cfg1;

	DBG(3, dev, "%s\n", __func__);

	/* Enter Link Disable state */
	cfg1 = smc_phy_read(dev, phyaddr, PHY_CFG1_REG);
	cfg1 |= PHY_CFG1_LNKDIS;
	smc_phy_write(dev, phyaddr, PHY_CFG1_REG, cfg1);

	/*
	 * Set our fixed capabilities
	 * Disable auto-negotiation
	 */
	bmcr = 0;

	if (lp->ctl_rfduplx)
		bmcr |= BMCR_FULLDPLX;

	if (lp->ctl_rspeed == 100)
		bmcr |= BMCR_SPEED100;

	/* Write our capabilities to the phy control register */
	smc_phy_write(dev, phyaddr, MII_BMCR, bmcr);

	/* Re-Configure the Receive/Phy Control register */
	SMC_SELECT_BANK(lp, 0);
	SMC_SET_RPC(lp, lp->rpc_cur_mode);
	SMC_SELECT_BANK(lp, 2);

	return 1;
}

/**
 * smc_phy_reset - reset the phy
 * @dev: net device
 * @phy: phy address
 *
 * Issue a software reset for the specified PHY and
 * wait up to 100ms for the reset to complete.  We should
 * not access the PHY for 50ms after issuing the reset.
 *
 * The time to wait appears to be dependent on the PHY.
 *
 * Must be called with lp->lock locked.
 */
static int smc_phy_reset(struct net_device *dev, int phy)
{
	struct smc_local *lp = netdev_priv(dev);
	unsigned int bmcr;
	int timeout;

	smc_phy_write(dev, phy, MII_BMCR, BMCR_RESET);

	for (timeout = 2; timeout; timeout--) {
		spin_unlock_irq(&lp->lock);
		msleep(50);
		spin_lock_irq(&lp->lock);

		bmcr = smc_phy_read(dev, phy, MII_BMCR);
		if (!(bmcr & BMCR_RESET))
			break;
	}

	return bmcr & BMCR_RESET;
}

/**
 * smc_phy_powerdown - powerdown phy
 * @dev: net device
 *
 * Power down the specified PHY
 */
static void smc_phy_powerdown(struct net_device *dev)
{
	struct smc_local *lp = netdev_priv(dev);
	unsigned int bmcr;
	int phy = lp->mii.phy_id;

	if (lp->phy_type == 0)
		return;

	/* We need to ensure that no calls to smc_phy_configure are
	   pending.
	*/
	cancel_work_sync(&lp->phy_configure);

	bmcr = smc_phy_read(dev, phy, MII_BMCR);
	smc_phy_write(dev, phy, MII_BMCR, bmcr | BMCR_PDOWN);
}

/**
 * smc_phy_check_media - check the media status and adjust TCR
 * @dev: net device
 * @init: set true for initialisation
 *
 * Select duplex mode depending on negotiation state.  This
 * also updates our carrier state.
 */
static void smc_phy_check_media(struct net_device *dev, int init)
{
	struct smc_local *lp = netdev_priv(dev);
	void __iomem *ioaddr = lp->base;

	if (mii_check_media(&lp->mii, netif_msg_link(lp), init)) {
		/* duplex state has changed */
		if (lp->mii.full_duplex) {
			lp->tcr_cur_mode |= TCR_SWFDUP;
		} else {
			lp->tcr_cur_mode &= ~TCR_SWFDUP;
		}

		SMC_SELECT_BANK(lp, 0);
		SMC_SET_TCR(lp, lp->tcr_cur_mode);
	}
}

/*
 * Configures the specified PHY through the MII management interface
 * using Autonegotiation.
 * Calls smc_phy_fixed() if the user has requested a certain config.
 * If RPC ANEG bit is set, the media selection is dependent purely on
 * the selection by the MII (either in the MII BMCR reg or the result
 * of autonegotiation.)  If the RPC ANEG bit is cleared, the selection
 * is controlled by the RPC SPEED and RPC DPLX bits.
 */
static void smc_phy_configure(struct work_struct *work)
{
	struct smc_local *lp =
		container_of(work, struct smc_local, phy_configure);
	struct net_device *dev = lp->dev;
	void __iomem *ioaddr = lp->base;
	int phyaddr = lp->mii.phy_id;
	int my_phy_caps; /* My PHY capabilities */
	int my_ad_caps; /* My Advertised capabilities */
	int status;

	DBG(3, dev, "smc_program_phy()\n");

	spin_lock_irq(&lp->lock);

	/*
	 * We should not be called if phy_type is zero.
	 */
	if (lp->phy_type == 0)
		goto smc_phy_configure_exit;

	if (smc_phy_reset(dev, phyaddr)) {
		netdev_info(dev, "PHY reset timed out\n");
		goto smc_phy_configure_exit;
	}

	/*
	 * Enable PHY Interrupts (for register 18)
	 * Interrupts listed here are disabled
	 */
	smc_phy_write(dev, phyaddr, PHY_MASK_REG,
		PHY_INT_LOSSSYNC | PHY_INT_CWRD | PHY_INT_SSD |
		PHY_INT_ESD | PHY_INT_RPOL | PHY_INT_JAB |
		PHY_INT_SPDDET | PHY_INT_DPLXDET);

	/* Configure the Receive/Phy Control register */
	SMC_SELECT_BANK(lp, 0);
	SMC_SET_RPC(lp, lp->rpc_cur_mode);

	/* If the user requested no auto neg, then go set his request */
	if (lp->mii.force_media) {
		smc_phy_fixed(dev);
		goto smc_phy_configure_exit;
	}

	/* Copy our capabilities from MII_BMSR to MII_ADVERTISE */
	my_phy_caps = smc_phy_read(dev, phyaddr, MII_BMSR);

	if (!(my_phy_caps & BMSR_ANEGCAPABLE)) {
		netdev_info(dev, "Auto negotiation NOT supported\n");
		smc_phy_fixed(dev);
		goto smc_phy_configure_exit;
	}

	my_ad_caps = ADVERTISE_CSMA; /* I am CSMA capable */

	if (my_phy_caps & BMSR_100BASE4)
		my_ad_caps |= ADVERTISE_100BASE4;
	if (my_phy_caps & BMSR_100FULL)
		my_ad_caps |= ADVERTISE_100FULL;
	if (my_phy_caps & BMSR_100HALF)
		my_ad_caps |= ADVERTISE_100HALF;
	if (my_phy_caps & BMSR_10FULL)
		my_ad_caps |= ADVERTISE_10FULL;
	if (my_phy_caps & BMSR_10HALF)
		my_ad_caps |= ADVERTISE_10HALF;

	/* Disable capabilities not selected by our user */
	if (lp->ctl_rspeed != 100)
		my_ad_caps &= ~(ADVERTISE_100BASE4|ADVERTISE_100FULL|ADVERTISE_100HALF);

	if (!lp->ctl_rfduplx)
		my_ad_caps &= ~(ADVERTISE_100FULL|ADVERTISE_10FULL);

	/* Update our Auto-Neg Advertisement Register */
	smc_phy_write(dev, phyaddr, MII_ADVERTISE, my_ad_caps);
	lp->mii.advertising = my_ad_caps;

	/*
	 * Read the register back.  Without this, it appears that when
	 * auto-negotiation is restarted, sometimes it isn't ready and
	 * the link does not come up.
	 */
	status = smc_phy_read(dev, phyaddr, MII_ADVERTISE);

	DBG(2, dev, "phy caps=%x\n", my_phy_caps);
	DBG(2, dev, "phy advertised caps=%x\n", my_ad_caps);

	/* Restart auto-negotiation process in order to advertise my caps */
	smc_phy_write(dev, phyaddr, MII_BMCR, BMCR_ANENABLE | BMCR_ANRESTART);

	smc_phy_check_media(dev, 1);

smc_phy_configure_exit:
	SMC_SELECT_BANK(lp, 2);
	spin_unlock_irq(&lp->lock);
}

/*
 * smc_phy_interrupt
 *
 * Purpose:  Handle interrupts relating to PHY register 18. This is
 *  called from the "hard" interrupt handler under our private spinlock.
 */
static void smc_phy_interrupt(struct net_device *dev)
{
	struct smc_local *lp = netdev_priv(dev);
	int phyaddr = lp->mii.phy_id;
	int phy18;

	DBG(2, dev, "%s\n", __func__);

	if (lp->phy_type == 0)
		return;

	for(;;) {
		smc_phy_check_media(dev, 0);

		/* Read PHY Register 18, Status Output */
		phy18 = smc_phy_read(dev, phyaddr, PHY_INT_REG);
		if ((phy18 & PHY_INT_INT) == 0)
			break;
	}
}

/*--- END PHY CONTROL AND CONFIGURATION-------------------------------------*/

static void smc_10bt_check_media(struct net_device *dev, int init)
{
	struct smc_local *lp = netdev_priv(dev);
	void __iomem *ioaddr = lp->base;
	unsigned int old_carrier, new_carrier;

	old_carrier = netif_carrier_ok(dev) ? 1 : 0;

	SMC_SELECT_BANK(lp, 0);
	new_carrier = (SMC_GET_EPH_STATUS(lp) & ES_LINK_OK) ? 1 : 0;
	SMC_SELECT_BANK(lp, 2);

	if (init || (old_carrier != new_carrier)) {
		if (!new_carrier) {
			netif_carrier_off(dev);
		} else {
			netif_carrier_on(dev);
		}
		if (netif_msg_link(lp))
			netdev_info(dev, "link %s\n",
				    new_carrier ? "up" : "down");
	}
}

static void smc_eph_interrupt(struct net_device *dev)
{
	struct smc_local *lp = netdev_priv(dev);
	void __iomem *ioaddr = lp->base;
	unsigned int ctl;

	smc_10bt_check_media(dev, 0);

	SMC_SELECT_BANK(lp, 1);
	ctl = SMC_GET_CTL(lp);
	SMC_SET_CTL(lp, ctl & ~CTL_LE_ENABLE);
	SMC_SET_CTL(lp, ctl);
	SMC_SELECT_BANK(lp, 2);
}

/*
 * This is the main routine of the driver, to handle the device when
 * it needs some attention.
 */
static irqreturn_t smc_interrupt(int irq, void *dev_id)
{
	struct net_device *dev = dev_id;
	struct smc_local *lp = netdev_priv(dev);
	void __iomem *ioaddr = lp->base;
	int status, mask, timeout, card_stats;
	int saved_pointer;

	DBG(3, dev, "%s\n", __func__);

	spin_lock(&lp->lock);

	/* A preamble may be used when there is a potential race
	 * between the interruptible transmit functions and this
	 * ISR. */
	SMC_INTERRUPT_PREAMBLE;

	saved_pointer = SMC_GET_PTR(lp);
	mask = SMC_GET_INT_MASK(lp);
	SMC_SET_INT_MASK(lp, 0);

	/* set a timeout value, so I don't stay here forever */
	timeout = MAX_IRQ_LOOPS;

	do {
		status = SMC_GET_INT(lp);

		DBG(2, dev, "INT 0x%02x MASK 0x%02x MEM 0x%04x FIFO 0x%04x\n",
		    status, mask,
		    ({ int meminfo; SMC_SELECT_BANK(lp, 0);
		       meminfo = SMC_GET_MIR(lp);
		       SMC_SELECT_BANK(lp, 2); meminfo; }),
		    SMC_GET_FIFO(lp));

		status &= mask;
		if (!status)
			break;

		if (status & IM_TX_INT) {
			/* do this before RX as it will free memory quickly */
			DBG(3, dev, "TX int\n");
			smc_tx(dev);
			SMC_ACK_INT(lp, IM_TX_INT);
			if (THROTTLE_TX_PKTS)
				netif_wake_queue(dev);
		} else if (status & IM_RCV_INT) {
			DBG(3, dev, "RX irq\n");
			smc_rcv(dev);
		} else if (status & IM_ALLOC_INT) {
			DBG(3, dev, "Allocation irq\n");
			tasklet_hi_schedule(&lp->tx_task);
			mask &= ~IM_ALLOC_INT;
		} else if (status & IM_TX_EMPTY_INT) {
			DBG(3, dev, "TX empty\n");
			mask &= ~IM_TX_EMPTY_INT;

			/* update stats */
			SMC_SELECT_BANK(lp, 0);
			card_stats = SMC_GET_COUNTER(lp);
			SMC_SELECT_BANK(lp, 2);

			/* single collisions */
			dev->stats.collisions += card_stats & 0xF;
			card_stats >>= 4;

			/* multiple collisions */
			dev->stats.collisions += card_stats & 0xF;
		} else if (status & IM_RX_OVRN_INT) {
			DBG(1, dev, "RX overrun (EPH_ST 0x%04x)\n",
			    ({ int eph_st; SMC_SELECT_BANK(lp, 0);
			       eph_st = SMC_GET_EPH_STATUS(lp);
			       SMC_SELECT_BANK(lp, 2); eph_st; }));
			SMC_ACK_INT(lp, IM_RX_OVRN_INT);
			dev->stats.rx_errors++;
			dev->stats.rx_fifo_errors++;
		} else if (status & IM_EPH_INT) {
			smc_eph_interrupt(dev);
		} else if (status & IM_MDINT) {
			SMC_ACK_INT(lp, IM_MDINT);
			smc_phy_interrupt(dev);
		} else if (status & IM_ERCV_INT) {
			SMC_ACK_INT(lp, IM_ERCV_INT);
			PRINTK(dev, "UNSUPPORTED: ERCV INTERRUPT\n");
		}
	} while (--timeout);

	/* restore register states */
	SMC_SET_PTR(lp, saved_pointer);
	SMC_SET_INT_MASK(lp, mask);
	spin_unlock(&lp->lock);

#ifndef CONFIG_NET_POLL_CONTROLLER
	if (timeout == MAX_IRQ_LOOPS)
		PRINTK(dev, "spurious interrupt (mask = 0x%02x)\n",
		       mask);
#endif
	DBG(3, dev, "Interrupt done (%d loops)\n",
	    MAX_IRQ_LOOPS - timeout);

	/*
	 * We return IRQ_HANDLED unconditionally here even if there was
	 * nothing to do.  There is a possibility that a packet might
	 * get enqueued into the chip right after TX_EMPTY_INT is raised
	 * but just before the CPU acknowledges the IRQ.
	 * Better take an unneeded IRQ in some occasions than complexifying
	 * the code for all cases.
	 */
	return IRQ_HANDLED;
}

#ifdef CONFIG_NET_POLL_CONTROLLER
/*
 * Polling receive - used by netconsole and other diagnostic tools
 * to allow network i/o with interrupts disabled.
 */
static void smc_poll_controller(struct net_device *dev)
{
	disable_irq(dev->irq);
	smc_interrupt(dev->irq, dev);
	enable_irq(dev->irq);
}
#endif

/* Our watchdog timed out. Called by the networking layer */
static void smc_timeout(struct net_device *dev)
{
	struct smc_local *lp = netdev_priv(dev);
	void __iomem *ioaddr = lp->base;
	int status, mask, eph_st, meminfo, fifo;

	DBG(2, dev, "%s\n", __func__);

	spin_lock_irq(&lp->lock);
	status = SMC_GET_INT(lp);
	mask = SMC_GET_INT_MASK(lp);
	fifo = SMC_GET_FIFO(lp);
	SMC_SELECT_BANK(lp, 0);
	eph_st = SMC_GET_EPH_STATUS(lp);
	meminfo = SMC_GET_MIR(lp);
	SMC_SELECT_BANK(lp, 2);
	spin_unlock_irq(&lp->lock);
	PRINTK(dev, "TX timeout (INT 0x%02x INTMASK 0x%02x MEM 0x%04x FIFO 0x%04x EPH_ST 0x%04x)\n",
	       status, mask, meminfo, fifo, eph_st);

	smc_reset(dev);
	smc_enable(dev);

	/*
	 * Reconfiguring the PHY doesn't seem like a bad idea here, but
	 * smc_phy_configure() calls msleep() which calls schedule_timeout()
	 * which calls schedule().  Hence we use a work queue.
	 */
	if (lp->phy_type != 0)
		schedule_work(&lp->phy_configure);

	/* We can accept TX packets again */
	dev->trans_start = jiffies; /* prevent tx timeout */
	netif_wake_queue(dev);
}

/*
 * This routine will, depending on the values passed to it,
 * either make it accept multicast packets, go into
 * promiscuous mode (for TCPDUMP and cousins) or accept
 * a select set of multicast packets
 */
static void smc_set_multicast_list(struct net_device *dev)
{
	struct smc_local *lp = netdev_priv(dev);
	void __iomem *ioaddr = lp->base;
	unsigned char multicast_table[8];
	int update_multicast = 0;

	DBG(2, dev, "%s\n", __func__);

	if (dev->flags & IFF_PROMISC) {
		DBG(2, dev, "RCR_PRMS\n");
		lp->rcr_cur_mode |= RCR_PRMS;
	}

/* BUG?  I never disable promiscuous mode if multicasting was turned on.
   Now, I turn off promiscuous mode, but I don't do anything to multicasting
   when promiscuous mode is turned on.
*/

	/*
	 * Here, I am setting this to accept all multicast packets.
	 * I don't need to zero the multicast table, because the flag is
	 * checked before the table is
	 */
	else if (dev->flags & IFF_ALLMULTI || netdev_mc_count(dev) > 16) {
		DBG(2, dev, "RCR_ALMUL\n");
		lp->rcr_cur_mode |= RCR_ALMUL;
	}

	/*
	 * This sets the internal hardware table to filter out unwanted
	 * multicast packets before they take up memory.
	 *
	 * The SMC chip uses a hash table where the high 6 bits of the CRC of
	 * address are the offset into the table.  If that bit is 1, then the
	 * multicast packet is accepted.  Otherwise, it's dropped silently.
	 *
	 * To use the 6 bits as an offset into the table, the high 3 bits are
	 * the number of the 8 bit register, while the low 3 bits are the bit
	 * within that register.
	 */
	else if (!netdev_mc_empty(dev)) {
		struct netdev_hw_addr *ha;

		/* table for flipping the order of 3 bits */
		static const unsigned char invert3[] = {0, 4, 2, 6, 1, 5, 3, 7};

		/* start with a table of all zeros: reject all */
		memset(multicast_table, 0, sizeof(multicast_table));

		netdev_for_each_mc_addr(ha, dev) {
			int position;

			/* only use the low order bits */
			position = crc32_le(~0, ha->addr, 6) & 0x3f;

			/* do some messy swapping to put the bit in the right spot */
			multicast_table[invert3[position&7]] |=
				(1<<invert3[(position>>3)&7]);
		}

		/* be sure I get rid of flags I might have set */
		lp->rcr_cur_mode &= ~(RCR_PRMS | RCR_ALMUL);

		/* now, the table can be loaded into the chipset */
		update_multicast = 1;
	} else  {
		DBG(2, dev, "~(RCR_PRMS|RCR_ALMUL)\n");
		lp->rcr_cur_mode &= ~(RCR_PRMS | RCR_ALMUL);

		/*
		 * since I'm disabling all multicast entirely, I need to
		 * clear the multicast list
		 */
		memset(multicast_table, 0, sizeof(multicast_table));
		update_multicast = 1;
	}

	spin_lock_irq(&lp->lock);
	SMC_SELECT_BANK(lp, 0);
	SMC_SET_RCR(lp, lp->rcr_cur_mode);
	if (update_multicast) {
		SMC_SELECT_BANK(lp, 3);
		SMC_SET_MCAST(lp, multicast_table);
	}
	SMC_SELECT_BANK(lp, 2);
	spin_unlock_irq(&lp->lock);
}


/*
 * Open and Initialize the board
 *
 * Set up everything, reset the card, etc..
 */
static int
smc_open(struct net_device *dev)
{
	struct smc_local *lp = netdev_priv(dev);

	DBG(2, dev, "%s\n", __func__);

	/* Setup the default Register Modes */
	lp->tcr_cur_mode = TCR_DEFAULT;
	lp->rcr_cur_mode = RCR_DEFAULT;
	lp->rpc_cur_mode = RPC_DEFAULT |
				lp->cfg.leda << RPC_LSXA_SHFT |
				lp->cfg.ledb << RPC_LSXB_SHFT;

	/*
	 * If we are not using a MII interface, we need to
	 * monitor our own carrier signal to detect faults.
	 */
	if (lp->phy_type == 0)
		lp->tcr_cur_mode |= TCR_MON_CSN;

	/* reset the hardware */
	smc_reset(dev);
	smc_enable(dev);

	/* Configure the PHY, initialize the link state */
	if (lp->phy_type != 0)
		smc_phy_configure(&lp->phy_configure);
	else {
		spin_lock_irq(&lp->lock);
		smc_10bt_check_media(dev, 1);
		spin_unlock_irq(&lp->lock);
	}

	netif_start_queue(dev);
	return 0;
}

/*
 * smc_close
 *
 * this makes the board clean up everything that it can
 * and not talk to the outside world.   Caused by
 * an 'ifconfig ethX down'
 */
static int smc_close(struct net_device *dev)
{
	struct smc_local *lp = netdev_priv(dev);

	DBG(2, dev, "%s\n", __func__);

	netif_stop_queue(dev);
	netif_carrier_off(dev);

	/* clear everything */
	smc_shutdown(dev);
	tasklet_kill(&lp->tx_task);
	smc_phy_powerdown(dev);
	return 0;
}

/*
 * Ethtool support
 */
static int
smc_ethtool_getsettings(struct net_device *dev, struct ethtool_cmd *cmd)
{
	struct smc_local *lp = netdev_priv(dev);
	int ret;

	cmd->maxtxpkt = 1;
	cmd->maxrxpkt = 1;

	if (lp->phy_type != 0) {
		spin_lock_irq(&lp->lock);
		ret = mii_ethtool_gset(&lp->mii, cmd);
		spin_unlock_irq(&lp->lock);
	} else {
		cmd->supported = SUPPORTED_10baseT_Half |
				 SUPPORTED_10baseT_Full |
				 SUPPORTED_TP | SUPPORTED_AUI;

		if (lp->ctl_rspeed == 10)
			ethtool_cmd_speed_set(cmd, SPEED_10);
		else if (lp->ctl_rspeed == 100)
			ethtool_cmd_speed_set(cmd, SPEED_100);

		cmd->autoneg = AUTONEG_DISABLE;
		cmd->transceiver = XCVR_INTERNAL;
		cmd->port = 0;
		cmd->duplex = lp->tcr_cur_mode & TCR_SWFDUP ? DUPLEX_FULL : DUPLEX_HALF;

		ret = 0;
	}

	return ret;
}

static int
smc_ethtool_setsettings(struct net_device *dev, struct ethtool_cmd *cmd)
{
	struct smc_local *lp = netdev_priv(dev);
	int ret;

	if (lp->phy_type != 0) {
		spin_lock_irq(&lp->lock);
		ret = mii_ethtool_sset(&lp->mii, cmd);
		spin_unlock_irq(&lp->lock);
	} else {
		if (cmd->autoneg != AUTONEG_DISABLE ||
		    cmd->speed != SPEED_10 ||
		    (cmd->duplex != DUPLEX_HALF && cmd->duplex != DUPLEX_FULL) ||
		    (cmd->port != PORT_TP && cmd->port != PORT_AUI))
			return -EINVAL;

//		lp->port = cmd->port;
		lp->ctl_rfduplx = cmd->duplex == DUPLEX_FULL;

//		if (netif_running(dev))
//			smc_set_port(dev);

		ret = 0;
	}

	return ret;
}

static void
smc_ethtool_getdrvinfo(struct net_device *dev, struct ethtool_drvinfo *info)
{
	strlcpy(info->driver, CARDNAME, sizeof(info->driver));
	strlcpy(info->version, version, sizeof(info->version));
	strlcpy(info->bus_info, dev_name(dev->dev.parent),
		sizeof(info->bus_info));
}

static int smc_ethtool_nwayreset(struct net_device *dev)
{
	struct smc_local *lp = netdev_priv(dev);
	int ret = -EINVAL;

	if (lp->phy_type != 0) {
		spin_lock_irq(&lp->lock);
		ret = mii_nway_restart(&lp->mii);
		spin_unlock_irq(&lp->lock);
	}

	return ret;
}

static u32 smc_ethtool_getmsglevel(struct net_device *dev)
{
	struct smc_local *lp = netdev_priv(dev);
	return lp->msg_enable;
}

static void smc_ethtool_setmsglevel(struct net_device *dev, u32 level)
{
	struct smc_local *lp = netdev_priv(dev);
	lp->msg_enable = level;
}

static int smc_write_eeprom_word(struct net_device *dev, u16 addr, u16 word)
{
	u16 ctl;
	struct smc_local *lp = netdev_priv(dev);
	void __iomem *ioaddr = lp->base;

	spin_lock_irq(&lp->lock);
	/* load word into GP register */
	SMC_SELECT_BANK(lp, 1);
	SMC_SET_GP(lp, word);
	/* set the address to put the data in EEPROM */
	SMC_SELECT_BANK(lp, 2);
	SMC_SET_PTR(lp, addr);
	/* tell it to write */
	SMC_SELECT_BANK(lp, 1);
	ctl = SMC_GET_CTL(lp);
	SMC_SET_CTL(lp, ctl | (CTL_EEPROM_SELECT | CTL_STORE));
	/* wait for it to finish */
	do {
		udelay(1);
	} while (SMC_GET_CTL(lp) & CTL_STORE);
	/* clean up */
	SMC_SET_CTL(lp, ctl);
	SMC_SELECT_BANK(lp, 2);
	spin_unlock_irq(&lp->lock);
	return 0;
}

static int smc_read_eeprom_word(struct net_device *dev, u16 addr, u16 *word)
{
	u16 ctl;
	struct smc_local *lp = netdev_priv(dev);
	void __iomem *ioaddr = lp->base;

	spin_lock_irq(&lp->lock);
	/* set the EEPROM address to get the data from */
	SMC_SELECT_BANK(lp, 2);
	SMC_SET_PTR(lp, addr | PTR_READ);
	/* tell it to load */
	SMC_SELECT_BANK(lp, 1);
	SMC_SET_GP(lp, 0xffff);	/* init to known */
	ctl = SMC_GET_CTL(lp);
	SMC_SET_CTL(lp, ctl | (CTL_EEPROM_SELECT | CTL_RELOAD));
	/* wait for it to finish */
	do {
		udelay(1);
	} while (SMC_GET_CTL(lp) & CTL_RELOAD);
	/* read word from GP register */
	*word = SMC_GET_GP(lp);
	/* clean up */
	SMC_SET_CTL(lp, ctl);
	SMC_SELECT_BANK(lp, 2);
	spin_unlock_irq(&lp->lock);
	return 0;
}

static int smc_ethtool_geteeprom_len(struct net_device *dev)
{
	return 0x23 * 2;
}

static int smc_ethtool_geteeprom(struct net_device *dev,
		struct ethtool_eeprom *eeprom, u8 *data)
{
	int i;
	int imax;

	DBG(1, dev, "Reading %d bytes at %d(0x%x)\n",
		eeprom->len, eeprom->offset, eeprom->offset);
	imax = smc_ethtool_geteeprom_len(dev);
	for (i = 0; i < eeprom->len; i += 2) {
		int ret;
		u16 wbuf;
		int offset = i + eeprom->offset;
		if (offset > imax)
			break;
		ret = smc_read_eeprom_word(dev, offset >> 1, &wbuf);
		if (ret != 0)
			return ret;
		DBG(2, dev, "Read 0x%x from 0x%x\n", wbuf, offset >> 1);
		data[i] = (wbuf >> 8) & 0xff;
		data[i+1] = wbuf & 0xff;
	}
	return 0;
}

static int smc_ethtool_seteeprom(struct net_device *dev,
		struct ethtool_eeprom *eeprom, u8 *data)
{
	int i;
	int imax;

	DBG(1, dev, "Writing %d bytes to %d(0x%x)\n",
	    eeprom->len, eeprom->offset, eeprom->offset);
	imax = smc_ethtool_geteeprom_len(dev);
	for (i = 0; i < eeprom->len; i += 2) {
		int ret;
		u16 wbuf;
		int offset = i + eeprom->offset;
		if (offset > imax)
			break;
		wbuf = (data[i] << 8) | data[i + 1];
		DBG(2, dev, "Writing 0x%x to 0x%x\n", wbuf, offset >> 1);
		ret = smc_write_eeprom_word(dev, offset >> 1, wbuf);
		if (ret != 0)
			return ret;
	}
	return 0;
}


static const struct ethtool_ops smc_ethtool_ops = {
	.get_settings	= smc_ethtool_getsettings,
	.set_settings	= smc_ethtool_setsettings,
	.get_drvinfo	= smc_ethtool_getdrvinfo,

	.get_msglevel	= smc_ethtool_getmsglevel,
	.set_msglevel	= smc_ethtool_setmsglevel,
	.nway_reset	= smc_ethtool_nwayreset,
	.get_link	= ethtool_op_get_link,
	.get_eeprom_len = smc_ethtool_geteeprom_len,
	.get_eeprom	= smc_ethtool_geteeprom,
	.set_eeprom	= smc_ethtool_seteeprom,
};

static const struct net_device_ops smc_netdev_ops = {
	.ndo_open		= smc_open,
	.ndo_stop		= smc_close,
	.ndo_start_xmit		= smc_hard_start_xmit,
	.ndo_tx_timeout		= smc_timeout,
	.ndo_set_rx_mode	= smc_set_multicast_list,
	.ndo_change_mtu		= eth_change_mtu,
	.ndo_validate_addr	= eth_validate_addr,
	.ndo_set_mac_address 	= eth_mac_addr,
#ifdef CONFIG_NET_POLL_CONTROLLER
	.ndo_poll_controller	= smc_poll_controller,
#endif
};

/*
 * smc_findirq
 *
 * This routine has a simple purpose -- make the SMC chip generate an
 * interrupt, so an auto-detect routine can detect it, and find the IRQ,
 */
/*
 * does this still work?
 *
 * I just deleted auto_irq.c, since it was never built...
 *   --jgarzik
 */
static int smc_findirq(struct smc_local *lp)
{
	void __iomem *ioaddr = lp->base;
	int timeout = 20;
	unsigned long cookie;

	DBG(2, dev, "%s: %s\n", CARDNAME, __func__);

	cookie = probe_irq_on();

	/*
	 * What I try to do here is trigger an ALLOC_INT. This is done
	 * by allocating a small chunk of memory, which will give an interrupt
	 * when done.
	 */
	/* enable ALLOCation interrupts ONLY */
	SMC_SELECT_BANK(lp, 2);
	SMC_SET_INT_MASK(lp, IM_ALLOC_INT);

	/*
 	 * Allocate 512 bytes of memory.  Note that the chip was just
	 * reset so all the memory is available
	 */
	SMC_SET_MMU_CMD(lp, MC_ALLOC | 1);

	/*
	 * Wait until positive that the interrupt has been generated
	 */
	do {
		int int_status;
		udelay(10);
		int_status = SMC_GET_INT(lp);
		if (int_status & IM_ALLOC_INT)
			break;		/* got the interrupt */
	} while (--timeout);

	/*
	 * there is really nothing that I can do here if timeout fails,
	 * as autoirq_report will return a 0 anyway, which is what I
	 * want in this case.   Plus, the clean up is needed in both
	 * cases.
	 */

	/* and disable all interrupts again */
	SMC_SET_INT_MASK(lp, 0);

	/* and return what I found */
	return probe_irq_off(cookie);
}

/*
 * Function: smc_probe(unsigned long ioaddr)
 *
 * Purpose:
 *	Tests to see if a given ioaddr points to an SMC91x chip.
 *	Returns a 0 on success
 *
 * Algorithm:
 *	(1) see if the high byte of BANK_SELECT is 0x33
 * 	(2) compare the ioaddr with the base register's address
 *	(3) see if I recognize the chip ID in the appropriate register
 *
 * Here I do typical initialization tasks.
 *
 * o  Initialize the structure if needed
 * o  print out my vanity message if not done so already
 * o  print out what type of hardware is detected
 * o  print out the ethernet address
 * o  find the IRQ
 * o  set up my private data
 * o  configure the dev structure with my subroutines
 * o  actually GRAB the irq.
 * o  GRAB the region
 */
static int smc_probe(struct net_device *dev, void __iomem *ioaddr,
		     unsigned long irq_flags)
{
	struct smc_local *lp = netdev_priv(dev);
	int retval;
	unsigned int val, revision_register;
	const char *version_string;

	DBG(2, dev, "%s: %s\n", CARDNAME, __func__);

	/* First, see if the high byte is 0x33 */
	val = SMC_CURRENT_BANK(lp);
	DBG(2, dev, "%s: bank signature probe returned 0x%04x\n",
	    CARDNAME, val);
	if ((val & 0xFF00) != 0x3300) {
		if ((val & 0xFF) == 0x33) {
			netdev_warn(dev,
				    "%s: Detected possible byte-swapped interface at IOADDR %p\n",
				    CARDNAME, ioaddr);
		}
		retval = -ENODEV;
		goto err_out;
	}

	/*
	 * The above MIGHT indicate a device, but I need to write to
	 * further test this.
	 */
	SMC_SELECT_BANK(lp, 0);
	val = SMC_CURRENT_BANK(lp);
	if ((val & 0xFF00) != 0x3300) {
		retval = -ENODEV;
		goto err_out;
	}

	/*
	 * well, we've already written once, so hopefully another
	 * time won't hurt.  This time, I need to switch the bank
	 * register to bank 1, so I can access the base address
	 * register
	 */
	SMC_SELECT_BANK(lp, 1);
	val = SMC_GET_BASE(lp);
	val = ((val & 0x1F00) >> 3) << SMC_IO_SHIFT;
	if (((unsigned int)ioaddr & (0x3e0 << SMC_IO_SHIFT)) != val) {
		netdev_warn(dev, "%s: IOADDR %p doesn't match configuration (%x).\n",
			    CARDNAME, ioaddr, val);
	}

	/*
	 * check if the revision register is something that I
	 * recognize.  These might need to be added to later,
	 * as future revisions could be added.
	 */
	SMC_SELECT_BANK(lp, 3);
	revision_register = SMC_GET_REV(lp);
	DBG(2, dev, "%s: revision = 0x%04x\n", CARDNAME, revision_register);
	version_string = chip_ids[ (revision_register >> 4) & 0xF];
	if (!version_string || (revision_register & 0xff00) != 0x3300) {
		/* I don't recognize this chip, so... */
		netdev_warn(dev, "%s: IO %p: Unrecognized revision register 0x%04x, Contact author.\n",
			    CARDNAME, ioaddr, revision_register);

		retval = -ENODEV;
		goto err_out;
	}

	/* At this point I'll assume that the chip is an SMC91x. */
	pr_info_once("%s\n", version);

	/* fill in some of the fields */
	dev->base_addr = (unsigned long)ioaddr;
	lp->base = ioaddr;
	lp->version = revision_register & 0xff;
	spin_lock_init(&lp->lock);

	/* Get the MAC address */
	SMC_SELECT_BANK(lp, 1);
	SMC_GET_MAC_ADDR(lp, dev->dev_addr);

	/* now, reset the chip, and put it into a known state */
	smc_reset(dev);

	/*
	 * If dev->irq is 0, then the device has to be banged on to see
	 * what the IRQ is.
	 *
	 * This banging doesn't always detect the IRQ, for unknown reasons.
	 * a workaround is to reset the chip and try again.
	 *
	 * Interestingly, the DOS packet driver *SETS* the IRQ on the card to
	 * be what is requested on the command line.   I don't do that, mostly
	 * because the card that I have uses a non-standard method of accessing
	 * the IRQs, and because this _should_ work in most configurations.
	 *
	 * Specifying an IRQ is done with the assumption that the user knows
	 * what (s)he is doing.  No checking is done!!!!
	 */
	if (dev->irq < 1) {
		int trials;

		trials = 3;
		while (trials--) {
			dev->irq = smc_findirq(lp);
			if (dev->irq)
				break;
			/* kick the card and try again */
			smc_reset(dev);
		}
	}
	if (dev->irq == 0) {
		netdev_warn(dev, "Couldn't autodetect your IRQ. Use irq=xx.\n");
		retval = -ENODEV;
		goto err_out;
	}
	dev->irq = irq_canonicalize(dev->irq);

	/* Fill in the fields of the device structure with ethernet values. */
	ether_setup(dev);

	dev->watchdog_timeo = msecs_to_jiffies(watchdog);
	dev->netdev_ops = &smc_netdev_ops;
	dev->ethtool_ops = &smc_ethtool_ops;

	tasklet_init(&lp->tx_task, smc_hardware_send_pkt, (unsigned long)dev);
	INIT_WORK(&lp->phy_configure, smc_phy_configure);
	lp->dev = dev;
	lp->mii.phy_id_mask = 0x1f;
	lp->mii.reg_num_mask = 0x1f;
	lp->mii.force_media = 0;
	lp->mii.full_duplex = 0;
	lp->mii.dev = dev;
	lp->mii.mdio_read = smc_phy_read;
	lp->mii.mdio_write = smc_phy_write;

	/*
	 * Locate the phy, if any.
	 */
	if (lp->version >= (CHIP_91100 << 4))
		smc_phy_detect(dev);

	/* then shut everything down to save power */
	smc_shutdown(dev);
	smc_phy_powerdown(dev);

	/* Set default parameters */
	lp->msg_enable = NETIF_MSG_LINK;
	lp->ctl_rfduplx = 0;
	lp->ctl_rspeed = 10;

	if (lp->version >= (CHIP_91100 << 4)) {
		lp->ctl_rfduplx = 1;
		lp->ctl_rspeed = 100;
	}

	/* Grab the IRQ */
	retval = request_irq(dev->irq, smc_interrupt, irq_flags, dev->name, dev);
      	if (retval)
      		goto err_out;

#ifdef CONFIG_ARCH_PXA
#  ifdef SMC_USE_PXA_DMA
	lp->cfg.flags |= SMC91X_USE_DMA;
#  endif
	if (lp->cfg.flags & SMC91X_USE_DMA) {
		int dma = pxa_request_dma(dev->name, DMA_PRIO_LOW,
					  smc_pxa_dma_irq, NULL);
		if (dma >= 0)
			dev->dma = dma;
	}
#endif

	retval = register_netdev(dev);
	if (retval == 0) {
		/* now, print out the card info, in a short format.. */
		netdev_info(dev, "%s (rev %d) at %p IRQ %d",
			    version_string, revision_register & 0x0f,
			    lp->base, dev->irq);

		if (dev->dma != (unsigned char)-1)
			pr_cont(" DMA %d", dev->dma);

		pr_cont("%s%s\n",
			lp->cfg.flags & SMC91X_NOWAIT ? " [nowait]" : "",
			THROTTLE_TX_PKTS ? " [throttle_tx]" : "");

		if (!is_valid_ether_addr(dev->dev_addr)) {
			netdev_warn(dev, "Invalid ethernet MAC address. Please set using ifconfig\n");
		} else {
			/* Print the Ethernet address */
			netdev_info(dev, "Ethernet addr: %pM\n",
				    dev->dev_addr);
		}

		if (lp->phy_type == 0) {
			PRINTK(dev, "No PHY found\n");
		} else if ((lp->phy_type & 0xfffffff0) == 0x0016f840) {
			PRINTK(dev, "PHY LAN83C183 (LAN91C111 Internal)\n");
		} else if ((lp->phy_type & 0xfffffff0) == 0x02821c50) {
			PRINTK(dev, "PHY LAN83C180\n");
		}
	}

err_out:
#ifdef CONFIG_ARCH_PXA
	if (retval && dev->dma != (unsigned char)-1)
		pxa_free_dma(dev->dma);
#endif
	return retval;
}

static int smc_enable_device(struct platform_device *pdev)
{
	struct net_device *ndev = platform_get_drvdata(pdev);
	struct smc_local *lp = netdev_priv(ndev);
	unsigned long flags;
	unsigned char ecor, ecsr;
	void __iomem *addr;
	struct resource * res;

	res = platform_get_resource_byname(pdev, IORESOURCE_MEM, "smc91x-attrib");
	if (!res)
		return 0;

	/*
	 * Map the attribute space.  This is overkill, but clean.
	 */
	addr = ioremap(res->start, ATTRIB_SIZE);
	if (!addr)
		return -ENOMEM;

	/*
	 * Reset the device.  We must disable IRQs around this
	 * since a reset causes the IRQ line become active.
	 */
	local_irq_save(flags);
	ecor = readb(addr + (ECOR << SMC_IO_SHIFT)) & ~ECOR_RESET;
	writeb(ecor | ECOR_RESET, addr + (ECOR << SMC_IO_SHIFT));
	readb(addr + (ECOR << SMC_IO_SHIFT));

	/*
	 * Wait 100us for the chip to reset.
	 */
	udelay(100);

	/*
	 * The device will ignore all writes to the enable bit while
	 * reset is asserted, even if the reset bit is cleared in the
	 * same write.  Must clear reset first, then enable the device.
	 */
	writeb(ecor, addr + (ECOR << SMC_IO_SHIFT));
	writeb(ecor | ECOR_ENABLE, addr + (ECOR << SMC_IO_SHIFT));

	/*
	 * Set the appropriate byte/word mode.
	 */
	ecsr = readb(addr + (ECSR << SMC_IO_SHIFT)) & ~ECSR_IOIS8;
	if (!SMC_16BIT(lp))
		ecsr |= ECSR_IOIS8;
	writeb(ecsr, addr + (ECSR << SMC_IO_SHIFT));
	local_irq_restore(flags);

	iounmap(addr);

	/*
	 * Wait for the chip to wake up.  We could poll the control
	 * register in the main register space, but that isn't mapped
	 * yet.  We know this is going to take 750us.
	 */
	msleep(1);

	return 0;
}

static int smc_request_attrib(struct platform_device *pdev,
			      struct net_device *ndev)
{
	struct resource * res = platform_get_resource_byname(pdev, IORESOURCE_MEM, "smc91x-attrib");
	struct smc_local *lp __maybe_unused = netdev_priv(ndev);

	if (!res)
		return 0;

	if (!request_mem_region(res->start, ATTRIB_SIZE, CARDNAME))
		return -EBUSY;

	return 0;
}

static void smc_release_attrib(struct platform_device *pdev,
			       struct net_device *ndev)
{
	struct resource * res = platform_get_resource_byname(pdev, IORESOURCE_MEM, "smc91x-attrib");
	struct smc_local *lp __maybe_unused = netdev_priv(ndev);

	if (res)
		release_mem_region(res->start, ATTRIB_SIZE);
}

static inline void smc_request_datacs(struct platform_device *pdev, struct net_device *ndev)
{
	if (SMC_CAN_USE_DATACS) {
		struct resource * res = platform_get_resource_byname(pdev, IORESOURCE_MEM, "smc91x-data32");
		struct smc_local *lp = netdev_priv(ndev);

		if (!res)
			return;

		if(!request_mem_region(res->start, SMC_DATA_EXTENT, CARDNAME)) {
			netdev_info(ndev, "%s: failed to request datacs memory region.\n",
				    CARDNAME);
			return;
		}

		lp->datacs = ioremap(res->start, SMC_DATA_EXTENT);
	}
}

static void smc_release_datacs(struct platform_device *pdev, struct net_device *ndev)
{
	if (SMC_CAN_USE_DATACS) {
		struct smc_local *lp = netdev_priv(ndev);
		struct resource * res = platform_get_resource_byname(pdev, IORESOURCE_MEM, "smc91x-data32");

		if (lp->datacs)
			iounmap(lp->datacs);

		lp->datacs = NULL;

		if (res)
			release_mem_region(res->start, SMC_DATA_EXTENT);
	}
}

#if IS_BUILTIN(CONFIG_OF)
static const struct of_device_id smc91x_match[] = {
	{ .compatible = "smsc,lan91c94", },
	{ .compatible = "smsc,lan91c111", },
	{},
};
MODULE_DEVICE_TABLE(of, smc91x_match);
#endif

/*
 * smc_init(void)
 *   Input parameters:
 *	dev->base_addr == 0, try to find all possible locations
 *	dev->base_addr > 0x1ff, this is the address to check
 *	dev->base_addr == <anything else>, return failure code
 *
 *   Output:
 *	0 --> there is a device
 *	anything else, error
 */
static int smc_drv_probe(struct platform_device *pdev)
{
	struct smc91x_platdata *pd = dev_get_platdata(&pdev->dev);
<<<<<<< HEAD
=======
	const struct of_device_id *match = NULL;
>>>>>>> d8ec26d7
	struct smc_local *lp;
	struct net_device *ndev;
	struct resource *res, *ires;
	unsigned int __iomem *addr;
	unsigned long irq_flags = SMC_IRQ_FLAGS;
	int ret;

	ndev = alloc_etherdev(sizeof(struct smc_local));
	if (!ndev) {
		ret = -ENOMEM;
		goto out;
	}
	SET_NETDEV_DEV(ndev, &pdev->dev);

	/* get configuration from platform data, only allow use of
	 * bus width if both SMC_CAN_USE_xxx and SMC91X_USE_xxx are set.
	 */

	lp = netdev_priv(ndev);
	lp->cfg.flags = 0;

	if (pd) {
		memcpy(&lp->cfg, pd, sizeof(lp->cfg));
		lp->io_shift = SMC91X_IO_SHIFT(lp->cfg.flags);
	}

#if IS_BUILTIN(CONFIG_OF)
	match = of_match_device(of_match_ptr(smc91x_match), &pdev->dev);
	if (match) {
		struct device_node *np = pdev->dev.of_node;
		u32 val;

		/* Combination of IO widths supported, default to 16-bit */
		if (!of_property_read_u32(np, "reg-io-width", &val)) {
			if (val & 1)
				lp->cfg.flags |= SMC91X_USE_8BIT;
			if ((val == 0) || (val & 2))
				lp->cfg.flags |= SMC91X_USE_16BIT;
			if (val & 4)
				lp->cfg.flags |= SMC91X_USE_32BIT;
		} else {
			lp->cfg.flags |= SMC91X_USE_16BIT;
		}
	}
#endif

	if (!pd && !match) {
		lp->cfg.flags |= (SMC_CAN_USE_8BIT)  ? SMC91X_USE_8BIT  : 0;
		lp->cfg.flags |= (SMC_CAN_USE_16BIT) ? SMC91X_USE_16BIT : 0;
		lp->cfg.flags |= (SMC_CAN_USE_32BIT) ? SMC91X_USE_32BIT : 0;
		lp->cfg.flags |= (nowait) ? SMC91X_NOWAIT : 0;
	}

	if (!lp->cfg.leda && !lp->cfg.ledb) {
		lp->cfg.leda = RPC_LSA_DEFAULT;
		lp->cfg.ledb = RPC_LSB_DEFAULT;
	}

	ndev->dma = (unsigned char)-1;

	res = platform_get_resource_byname(pdev, IORESOURCE_MEM, "smc91x-regs");
	if (!res)
		res = platform_get_resource(pdev, IORESOURCE_MEM, 0);
	if (!res) {
		ret = -ENODEV;
		goto out_free_netdev;
	}


	if (!request_mem_region(res->start, SMC_IO_EXTENT, CARDNAME)) {
		ret = -EBUSY;
		goto out_free_netdev;
	}

	ires = platform_get_resource(pdev, IORESOURCE_IRQ, 0);
	if (!ires) {
		ret = -ENODEV;
		goto out_release_io;
	}

	ndev->irq = ires->start;

	if (irq_flags == -1 || ires->flags & IRQF_TRIGGER_MASK)
		irq_flags = ires->flags & IRQF_TRIGGER_MASK;

	ret = smc_request_attrib(pdev, ndev);
	if (ret)
		goto out_release_io;
#if defined(CONFIG_SA1100_ASSABET)
	neponset_ncr_set(NCR_ENET_OSC_EN);
#endif
	platform_set_drvdata(pdev, ndev);
	ret = smc_enable_device(pdev);
	if (ret)
		goto out_release_attrib;

	addr = ioremap(res->start, SMC_IO_EXTENT);
	if (!addr) {
		ret = -ENOMEM;
		goto out_release_attrib;
	}

#ifdef CONFIG_ARCH_PXA
	{
		struct smc_local *lp = netdev_priv(ndev);
		lp->device = &pdev->dev;
		lp->physaddr = res->start;
	}
#endif

	ret = smc_probe(ndev, addr, irq_flags);
	if (ret != 0)
		goto out_iounmap;

	smc_request_datacs(pdev, ndev);

	return 0;

 out_iounmap:
	iounmap(addr);
 out_release_attrib:
	smc_release_attrib(pdev, ndev);
 out_release_io:
	release_mem_region(res->start, SMC_IO_EXTENT);
 out_free_netdev:
	free_netdev(ndev);
 out:
	pr_info("%s: not found (%d).\n", CARDNAME, ret);

	return ret;
}

static int smc_drv_remove(struct platform_device *pdev)
{
	struct net_device *ndev = platform_get_drvdata(pdev);
	struct smc_local *lp = netdev_priv(ndev);
	struct resource *res;

	unregister_netdev(ndev);

	free_irq(ndev->irq, ndev);

#ifdef CONFIG_ARCH_PXA
	if (ndev->dma != (unsigned char)-1)
		pxa_free_dma(ndev->dma);
#endif
	iounmap(lp->base);

	smc_release_datacs(pdev,ndev);
	smc_release_attrib(pdev,ndev);

	res = platform_get_resource_byname(pdev, IORESOURCE_MEM, "smc91x-regs");
	if (!res)
		res = platform_get_resource(pdev, IORESOURCE_MEM, 0);
	release_mem_region(res->start, SMC_IO_EXTENT);

	free_netdev(ndev);

	return 0;
}

static int smc_drv_suspend(struct device *dev)
{
	struct platform_device *pdev = to_platform_device(dev);
	struct net_device *ndev = platform_get_drvdata(pdev);

	if (ndev) {
		if (netif_running(ndev)) {
			netif_device_detach(ndev);
			smc_shutdown(ndev);
			smc_phy_powerdown(ndev);
		}
	}
	return 0;
}

static int smc_drv_resume(struct device *dev)
{
	struct platform_device *pdev = to_platform_device(dev);
	struct net_device *ndev = platform_get_drvdata(pdev);

	if (ndev) {
		struct smc_local *lp = netdev_priv(ndev);
		smc_enable_device(pdev);
		if (netif_running(ndev)) {
			smc_reset(ndev);
			smc_enable(ndev);
			if (lp->phy_type != 0)
				smc_phy_configure(&lp->phy_configure);
			netif_device_attach(ndev);
		}
	}
	return 0;
}

static struct dev_pm_ops smc_drv_pm_ops = {
	.suspend	= smc_drv_suspend,
	.resume		= smc_drv_resume,
};

static struct platform_driver smc_driver = {
	.probe		= smc_drv_probe,
	.remove		= smc_drv_remove,
	.driver		= {
		.name	= CARDNAME,
		.owner	= THIS_MODULE,
		.pm	= &smc_drv_pm_ops,
		.of_match_table = of_match_ptr(smc91x_match),
	},
};

module_platform_driver(smc_driver);<|MERGE_RESOLUTION|>--- conflicted
+++ resolved
@@ -2208,10 +2208,7 @@
 static int smc_drv_probe(struct platform_device *pdev)
 {
 	struct smc91x_platdata *pd = dev_get_platdata(&pdev->dev);
-<<<<<<< HEAD
-=======
 	const struct of_device_id *match = NULL;
->>>>>>> d8ec26d7
 	struct smc_local *lp;
 	struct net_device *ndev;
 	struct resource *res, *ires;
