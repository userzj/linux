--- conflicted
+++ resolved
@@ -3122,14 +3122,11 @@
 	return 0;
 }
 
-<<<<<<< HEAD
-=======
 static enum wmi_txbf_conf ath10k_wmi_10_4_txbf_conf_scheme(struct ath10k *ar)
 {
 	return WMI_TXBF_CONF_BEFORE_ASSOC;
 }
 
->>>>>>> a6bf49db
 void ath10k_wmi_event_host_swba(struct ath10k *ar, struct sk_buff *skb)
 {
 	struct wmi_swba_ev_arg arg = {};
@@ -4484,11 +4481,7 @@
 		break;
 	case WMI_10_4_SERVICE_READY_EVENTID:
 		ath10k_wmi_event_service_ready(ar, skb);
-<<<<<<< HEAD
-		break;
-=======
 		return;
->>>>>>> a6bf49db
 	case WMI_10_4_SCAN_EVENTID:
 		ath10k_wmi_event_scan(ar, skb);
 		break;
@@ -6456,10 +6449,7 @@
 	.pull_swba = ath10k_wmi_10_4_op_pull_swba_ev,
 	.pull_svc_rdy = ath10k_wmi_main_op_pull_svc_rdy_ev,
 	.pull_rdy = ath10k_wmi_op_pull_rdy_ev,
-<<<<<<< HEAD
-=======
 	.get_txbf_conf_scheme = ath10k_wmi_10_4_txbf_conf_scheme,
->>>>>>> a6bf49db
 
 	.gen_pdev_suspend = ath10k_wmi_op_gen_pdev_suspend,
 	.gen_pdev_resume = ath10k_wmi_op_gen_pdev_resume,
