// SPDX-License-Identifier: GPL-2.0
/*
 * Copyright (C) 2007 Oracle.  All rights reserved.
 */

#include <linux/sched.h>
#include <linux/sched/signal.h>
#include <linux/pagemap.h>
#include <linux/writeback.h>
#include <linux/blkdev.h>
#include <linux/sort.h>
#include <linux/rcupdate.h>
#include <linux/kthread.h>
#include <linux/slab.h>
#include <linux/ratelimit.h>
#include <linux/percpu_counter.h>
#include <linux/lockdep.h>
#include <linux/crc32c.h>
#include "misc.h"
#include "tree-log.h"
#include "disk-io.h"
#include "print-tree.h"
#include "volumes.h"
#include "raid56.h"
#include "locking.h"
#include "free-space-cache.h"
#include "free-space-tree.h"
#include "sysfs.h"
#include "qgroup.h"
#include "ref-verify.h"
#include "space-info.h"
#include "block-rsv.h"
#include "delalloc-space.h"
#include "block-group.h"
#include "discard.h"
#include "rcu-string.h"
#include "zoned.h"
#include "dev-replace.h"

#undef SCRAMBLE_DELAYED_REFS


static int __btrfs_free_extent(struct btrfs_trans_handle *trans,
			       struct btrfs_delayed_ref_node *node, u64 parent,
			       u64 root_objectid, u64 owner_objectid,
			       u64 owner_offset, int refs_to_drop,
			       struct btrfs_delayed_extent_op *extra_op);
static void __run_delayed_extent_op(struct btrfs_delayed_extent_op *extent_op,
				    struct extent_buffer *leaf,
				    struct btrfs_extent_item *ei);
static int alloc_reserved_file_extent(struct btrfs_trans_handle *trans,
				      u64 parent, u64 root_objectid,
				      u64 flags, u64 owner, u64 offset,
				      struct btrfs_key *ins, int ref_mod);
static int alloc_reserved_tree_block(struct btrfs_trans_handle *trans,
				     struct btrfs_delayed_ref_node *node,
				     struct btrfs_delayed_extent_op *extent_op);
static int find_next_key(struct btrfs_path *path, int level,
			 struct btrfs_key *key);

static int block_group_bits(struct btrfs_block_group *cache, u64 bits)
{
	return (cache->flags & bits) == bits;
}

int btrfs_add_excluded_extent(struct btrfs_fs_info *fs_info,
			      u64 start, u64 num_bytes)
{
	u64 end = start + num_bytes - 1;
	set_extent_bits(&fs_info->excluded_extents, start, end,
			EXTENT_UPTODATE);
	return 0;
}

void btrfs_free_excluded_extents(struct btrfs_block_group *cache)
{
	struct btrfs_fs_info *fs_info = cache->fs_info;
	u64 start, end;

	start = cache->start;
	end = start + cache->length - 1;

	clear_extent_bits(&fs_info->excluded_extents, start, end,
			  EXTENT_UPTODATE);
}

/* simple helper to search for an existing data extent at a given offset */
int btrfs_lookup_data_extent(struct btrfs_fs_info *fs_info, u64 start, u64 len)
{
	int ret;
	struct btrfs_key key;
	struct btrfs_path *path;

	path = btrfs_alloc_path();
	if (!path)
		return -ENOMEM;

	key.objectid = start;
	key.offset = len;
	key.type = BTRFS_EXTENT_ITEM_KEY;
	ret = btrfs_search_slot(NULL, fs_info->extent_root, &key, path, 0, 0);
	btrfs_free_path(path);
	return ret;
}

/*
 * helper function to lookup reference count and flags of a tree block.
 *
 * the head node for delayed ref is used to store the sum of all the
 * reference count modifications queued up in the rbtree. the head
 * node may also store the extent flags to set. This way you can check
 * to see what the reference count and extent flags would be if all of
 * the delayed refs are not processed.
 */
int btrfs_lookup_extent_info(struct btrfs_trans_handle *trans,
			     struct btrfs_fs_info *fs_info, u64 bytenr,
			     u64 offset, int metadata, u64 *refs, u64 *flags)
{
	struct btrfs_delayed_ref_head *head;
	struct btrfs_delayed_ref_root *delayed_refs;
	struct btrfs_path *path;
	struct btrfs_extent_item *ei;
	struct extent_buffer *leaf;
	struct btrfs_key key;
	u32 item_size;
	u64 num_refs;
	u64 extent_flags;
	int ret;

	/*
	 * If we don't have skinny metadata, don't bother doing anything
	 * different
	 */
	if (metadata && !btrfs_fs_incompat(fs_info, SKINNY_METADATA)) {
		offset = fs_info->nodesize;
		metadata = 0;
	}

	path = btrfs_alloc_path();
	if (!path)
		return -ENOMEM;

	if (!trans) {
		path->skip_locking = 1;
		path->search_commit_root = 1;
	}

search_again:
	key.objectid = bytenr;
	key.offset = offset;
	if (metadata)
		key.type = BTRFS_METADATA_ITEM_KEY;
	else
		key.type = BTRFS_EXTENT_ITEM_KEY;

	ret = btrfs_search_slot(trans, fs_info->extent_root, &key, path, 0, 0);
	if (ret < 0)
		goto out_free;

	if (ret > 0 && metadata && key.type == BTRFS_METADATA_ITEM_KEY) {
		if (path->slots[0]) {
			path->slots[0]--;
			btrfs_item_key_to_cpu(path->nodes[0], &key,
					      path->slots[0]);
			if (key.objectid == bytenr &&
			    key.type == BTRFS_EXTENT_ITEM_KEY &&
			    key.offset == fs_info->nodesize)
				ret = 0;
		}
	}

	if (ret == 0) {
		leaf = path->nodes[0];
		item_size = btrfs_item_size_nr(leaf, path->slots[0]);
		if (item_size >= sizeof(*ei)) {
			ei = btrfs_item_ptr(leaf, path->slots[0],
					    struct btrfs_extent_item);
			num_refs = btrfs_extent_refs(leaf, ei);
			extent_flags = btrfs_extent_flags(leaf, ei);
		} else {
			ret = -EINVAL;
			btrfs_print_v0_err(fs_info);
			if (trans)
				btrfs_abort_transaction(trans, ret);
			else
				btrfs_handle_fs_error(fs_info, ret, NULL);

			goto out_free;
		}

		BUG_ON(num_refs == 0);
	} else {
		num_refs = 0;
		extent_flags = 0;
		ret = 0;
	}

	if (!trans)
		goto out;

	delayed_refs = &trans->transaction->delayed_refs;
	spin_lock(&delayed_refs->lock);
	head = btrfs_find_delayed_ref_head(delayed_refs, bytenr);
	if (head) {
		if (!mutex_trylock(&head->mutex)) {
			refcount_inc(&head->refs);
			spin_unlock(&delayed_refs->lock);

			btrfs_release_path(path);

			/*
			 * Mutex was contended, block until it's released and try
			 * again
			 */
			mutex_lock(&head->mutex);
			mutex_unlock(&head->mutex);
			btrfs_put_delayed_ref_head(head);
			goto search_again;
		}
		spin_lock(&head->lock);
		if (head->extent_op && head->extent_op->update_flags)
			extent_flags |= head->extent_op->flags_to_set;
		else
			BUG_ON(num_refs == 0);

		num_refs += head->ref_mod;
		spin_unlock(&head->lock);
		mutex_unlock(&head->mutex);
	}
	spin_unlock(&delayed_refs->lock);
out:
	WARN_ON(num_refs == 0);
	if (refs)
		*refs = num_refs;
	if (flags)
		*flags = extent_flags;
out_free:
	btrfs_free_path(path);
	return ret;
}

/*
 * Back reference rules.  Back refs have three main goals:
 *
 * 1) differentiate between all holders of references to an extent so that
 *    when a reference is dropped we can make sure it was a valid reference
 *    before freeing the extent.
 *
 * 2) Provide enough information to quickly find the holders of an extent
 *    if we notice a given block is corrupted or bad.
 *
 * 3) Make it easy to migrate blocks for FS shrinking or storage pool
 *    maintenance.  This is actually the same as #2, but with a slightly
 *    different use case.
 *
 * There are two kinds of back refs. The implicit back refs is optimized
 * for pointers in non-shared tree blocks. For a given pointer in a block,
 * back refs of this kind provide information about the block's owner tree
 * and the pointer's key. These information allow us to find the block by
 * b-tree searching. The full back refs is for pointers in tree blocks not
 * referenced by their owner trees. The location of tree block is recorded
 * in the back refs. Actually the full back refs is generic, and can be
 * used in all cases the implicit back refs is used. The major shortcoming
 * of the full back refs is its overhead. Every time a tree block gets
 * COWed, we have to update back refs entry for all pointers in it.
 *
 * For a newly allocated tree block, we use implicit back refs for
 * pointers in it. This means most tree related operations only involve
 * implicit back refs. For a tree block created in old transaction, the
 * only way to drop a reference to it is COW it. So we can detect the
 * event that tree block loses its owner tree's reference and do the
 * back refs conversion.
 *
 * When a tree block is COWed through a tree, there are four cases:
 *
 * The reference count of the block is one and the tree is the block's
 * owner tree. Nothing to do in this case.
 *
 * The reference count of the block is one and the tree is not the
 * block's owner tree. In this case, full back refs is used for pointers
 * in the block. Remove these full back refs, add implicit back refs for
 * every pointers in the new block.
 *
 * The reference count of the block is greater than one and the tree is
 * the block's owner tree. In this case, implicit back refs is used for
 * pointers in the block. Add full back refs for every pointers in the
 * block, increase lower level extents' reference counts. The original
 * implicit back refs are entailed to the new block.
 *
 * The reference count of the block is greater than one and the tree is
 * not the block's owner tree. Add implicit back refs for every pointer in
 * the new block, increase lower level extents' reference count.
 *
 * Back Reference Key composing:
 *
 * The key objectid corresponds to the first byte in the extent,
 * The key type is used to differentiate between types of back refs.
 * There are different meanings of the key offset for different types
 * of back refs.
 *
 * File extents can be referenced by:
 *
 * - multiple snapshots, subvolumes, or different generations in one subvol
 * - different files inside a single subvolume
 * - different offsets inside a file (bookend extents in file.c)
 *
 * The extent ref structure for the implicit back refs has fields for:
 *
 * - Objectid of the subvolume root
 * - objectid of the file holding the reference
 * - original offset in the file
 * - how many bookend extents
 *
 * The key offset for the implicit back refs is hash of the first
 * three fields.
 *
 * The extent ref structure for the full back refs has field for:
 *
 * - number of pointers in the tree leaf
 *
 * The key offset for the implicit back refs is the first byte of
 * the tree leaf
 *
 * When a file extent is allocated, The implicit back refs is used.
 * the fields are filled in:
 *
 *     (root_key.objectid, inode objectid, offset in file, 1)
 *
 * When a file extent is removed file truncation, we find the
 * corresponding implicit back refs and check the following fields:
 *
 *     (btrfs_header_owner(leaf), inode objectid, offset in file)
 *
 * Btree extents can be referenced by:
 *
 * - Different subvolumes
 *
 * Both the implicit back refs and the full back refs for tree blocks
 * only consist of key. The key offset for the implicit back refs is
 * objectid of block's owner tree. The key offset for the full back refs
 * is the first byte of parent block.
 *
 * When implicit back refs is used, information about the lowest key and
 * level of the tree block are required. These information are stored in
 * tree block info structure.
 */

/*
 * is_data == BTRFS_REF_TYPE_BLOCK, tree block type is required,
 * is_data == BTRFS_REF_TYPE_DATA, data type is requiried,
 * is_data == BTRFS_REF_TYPE_ANY, either type is OK.
 */
int btrfs_get_extent_inline_ref_type(const struct extent_buffer *eb,
				     struct btrfs_extent_inline_ref *iref,
				     enum btrfs_inline_ref_type is_data)
{
	int type = btrfs_extent_inline_ref_type(eb, iref);
	u64 offset = btrfs_extent_inline_ref_offset(eb, iref);

	if (type == BTRFS_TREE_BLOCK_REF_KEY ||
	    type == BTRFS_SHARED_BLOCK_REF_KEY ||
	    type == BTRFS_SHARED_DATA_REF_KEY ||
	    type == BTRFS_EXTENT_DATA_REF_KEY) {
		if (is_data == BTRFS_REF_TYPE_BLOCK) {
			if (type == BTRFS_TREE_BLOCK_REF_KEY)
				return type;
			if (type == BTRFS_SHARED_BLOCK_REF_KEY) {
				ASSERT(eb->fs_info);
				/*
				 * Every shared one has parent tree block,
				 * which must be aligned to sector size.
				 */
				if (offset &&
				    IS_ALIGNED(offset, eb->fs_info->sectorsize))
					return type;
			}
		} else if (is_data == BTRFS_REF_TYPE_DATA) {
			if (type == BTRFS_EXTENT_DATA_REF_KEY)
				return type;
			if (type == BTRFS_SHARED_DATA_REF_KEY) {
				ASSERT(eb->fs_info);
				/*
				 * Every shared one has parent tree block,
				 * which must be aligned to sector size.
				 */
				if (offset &&
				    IS_ALIGNED(offset, eb->fs_info->sectorsize))
					return type;
			}
		} else {
			ASSERT(is_data == BTRFS_REF_TYPE_ANY);
			return type;
		}
	}

	btrfs_print_leaf((struct extent_buffer *)eb);
	btrfs_err(eb->fs_info,
		  "eb %llu iref 0x%lx invalid extent inline ref type %d",
		  eb->start, (unsigned long)iref, type);
	WARN_ON(1);

	return BTRFS_REF_TYPE_INVALID;
}

u64 hash_extent_data_ref(u64 root_objectid, u64 owner, u64 offset)
{
	u32 high_crc = ~(u32)0;
	u32 low_crc = ~(u32)0;
	__le64 lenum;

	lenum = cpu_to_le64(root_objectid);
	high_crc = btrfs_crc32c(high_crc, &lenum, sizeof(lenum));
	lenum = cpu_to_le64(owner);
	low_crc = btrfs_crc32c(low_crc, &lenum, sizeof(lenum));
	lenum = cpu_to_le64(offset);
	low_crc = btrfs_crc32c(low_crc, &lenum, sizeof(lenum));

	return ((u64)high_crc << 31) ^ (u64)low_crc;
}

static u64 hash_extent_data_ref_item(struct extent_buffer *leaf,
				     struct btrfs_extent_data_ref *ref)
{
	return hash_extent_data_ref(btrfs_extent_data_ref_root(leaf, ref),
				    btrfs_extent_data_ref_objectid(leaf, ref),
				    btrfs_extent_data_ref_offset(leaf, ref));
}

static int match_extent_data_ref(struct extent_buffer *leaf,
				 struct btrfs_extent_data_ref *ref,
				 u64 root_objectid, u64 owner, u64 offset)
{
	if (btrfs_extent_data_ref_root(leaf, ref) != root_objectid ||
	    btrfs_extent_data_ref_objectid(leaf, ref) != owner ||
	    btrfs_extent_data_ref_offset(leaf, ref) != offset)
		return 0;
	return 1;
}

static noinline int lookup_extent_data_ref(struct btrfs_trans_handle *trans,
					   struct btrfs_path *path,
					   u64 bytenr, u64 parent,
					   u64 root_objectid,
					   u64 owner, u64 offset)
{
	struct btrfs_root *root = trans->fs_info->extent_root;
	struct btrfs_key key;
	struct btrfs_extent_data_ref *ref;
	struct extent_buffer *leaf;
	u32 nritems;
	int ret;
	int recow;
	int err = -ENOENT;

	key.objectid = bytenr;
	if (parent) {
		key.type = BTRFS_SHARED_DATA_REF_KEY;
		key.offset = parent;
	} else {
		key.type = BTRFS_EXTENT_DATA_REF_KEY;
		key.offset = hash_extent_data_ref(root_objectid,
						  owner, offset);
	}
again:
	recow = 0;
	ret = btrfs_search_slot(trans, root, &key, path, -1, 1);
	if (ret < 0) {
		err = ret;
		goto fail;
	}

	if (parent) {
		if (!ret)
			return 0;
		goto fail;
	}

	leaf = path->nodes[0];
	nritems = btrfs_header_nritems(leaf);
	while (1) {
		if (path->slots[0] >= nritems) {
			ret = btrfs_next_leaf(root, path);
			if (ret < 0)
				err = ret;
			if (ret)
				goto fail;

			leaf = path->nodes[0];
			nritems = btrfs_header_nritems(leaf);
			recow = 1;
		}

		btrfs_item_key_to_cpu(leaf, &key, path->slots[0]);
		if (key.objectid != bytenr ||
		    key.type != BTRFS_EXTENT_DATA_REF_KEY)
			goto fail;

		ref = btrfs_item_ptr(leaf, path->slots[0],
				     struct btrfs_extent_data_ref);

		if (match_extent_data_ref(leaf, ref, root_objectid,
					  owner, offset)) {
			if (recow) {
				btrfs_release_path(path);
				goto again;
			}
			err = 0;
			break;
		}
		path->slots[0]++;
	}
fail:
	return err;
}

static noinline int insert_extent_data_ref(struct btrfs_trans_handle *trans,
					   struct btrfs_path *path,
					   u64 bytenr, u64 parent,
					   u64 root_objectid, u64 owner,
					   u64 offset, int refs_to_add)
{
	struct btrfs_root *root = trans->fs_info->extent_root;
	struct btrfs_key key;
	struct extent_buffer *leaf;
	u32 size;
	u32 num_refs;
	int ret;

	key.objectid = bytenr;
	if (parent) {
		key.type = BTRFS_SHARED_DATA_REF_KEY;
		key.offset = parent;
		size = sizeof(struct btrfs_shared_data_ref);
	} else {
		key.type = BTRFS_EXTENT_DATA_REF_KEY;
		key.offset = hash_extent_data_ref(root_objectid,
						  owner, offset);
		size = sizeof(struct btrfs_extent_data_ref);
	}

	ret = btrfs_insert_empty_item(trans, root, path, &key, size);
	if (ret && ret != -EEXIST)
		goto fail;

	leaf = path->nodes[0];
	if (parent) {
		struct btrfs_shared_data_ref *ref;
		ref = btrfs_item_ptr(leaf, path->slots[0],
				     struct btrfs_shared_data_ref);
		if (ret == 0) {
			btrfs_set_shared_data_ref_count(leaf, ref, refs_to_add);
		} else {
			num_refs = btrfs_shared_data_ref_count(leaf, ref);
			num_refs += refs_to_add;
			btrfs_set_shared_data_ref_count(leaf, ref, num_refs);
		}
	} else {
		struct btrfs_extent_data_ref *ref;
		while (ret == -EEXIST) {
			ref = btrfs_item_ptr(leaf, path->slots[0],
					     struct btrfs_extent_data_ref);
			if (match_extent_data_ref(leaf, ref, root_objectid,
						  owner, offset))
				break;
			btrfs_release_path(path);
			key.offset++;
			ret = btrfs_insert_empty_item(trans, root, path, &key,
						      size);
			if (ret && ret != -EEXIST)
				goto fail;

			leaf = path->nodes[0];
		}
		ref = btrfs_item_ptr(leaf, path->slots[0],
				     struct btrfs_extent_data_ref);
		if (ret == 0) {
			btrfs_set_extent_data_ref_root(leaf, ref,
						       root_objectid);
			btrfs_set_extent_data_ref_objectid(leaf, ref, owner);
			btrfs_set_extent_data_ref_offset(leaf, ref, offset);
			btrfs_set_extent_data_ref_count(leaf, ref, refs_to_add);
		} else {
			num_refs = btrfs_extent_data_ref_count(leaf, ref);
			num_refs += refs_to_add;
			btrfs_set_extent_data_ref_count(leaf, ref, num_refs);
		}
	}
	btrfs_mark_buffer_dirty(leaf);
	ret = 0;
fail:
	btrfs_release_path(path);
	return ret;
}

static noinline int remove_extent_data_ref(struct btrfs_trans_handle *trans,
					   struct btrfs_path *path,
					   int refs_to_drop, int *last_ref)
{
	struct btrfs_key key;
	struct btrfs_extent_data_ref *ref1 = NULL;
	struct btrfs_shared_data_ref *ref2 = NULL;
	struct extent_buffer *leaf;
	u32 num_refs = 0;
	int ret = 0;

	leaf = path->nodes[0];
	btrfs_item_key_to_cpu(leaf, &key, path->slots[0]);

	if (key.type == BTRFS_EXTENT_DATA_REF_KEY) {
		ref1 = btrfs_item_ptr(leaf, path->slots[0],
				      struct btrfs_extent_data_ref);
		num_refs = btrfs_extent_data_ref_count(leaf, ref1);
	} else if (key.type == BTRFS_SHARED_DATA_REF_KEY) {
		ref2 = btrfs_item_ptr(leaf, path->slots[0],
				      struct btrfs_shared_data_ref);
		num_refs = btrfs_shared_data_ref_count(leaf, ref2);
	} else if (unlikely(key.type == BTRFS_EXTENT_REF_V0_KEY)) {
		btrfs_print_v0_err(trans->fs_info);
		btrfs_abort_transaction(trans, -EINVAL);
		return -EINVAL;
	} else {
		BUG();
	}

	BUG_ON(num_refs < refs_to_drop);
	num_refs -= refs_to_drop;

	if (num_refs == 0) {
		ret = btrfs_del_item(trans, trans->fs_info->extent_root, path);
		*last_ref = 1;
	} else {
		if (key.type == BTRFS_EXTENT_DATA_REF_KEY)
			btrfs_set_extent_data_ref_count(leaf, ref1, num_refs);
		else if (key.type == BTRFS_SHARED_DATA_REF_KEY)
			btrfs_set_shared_data_ref_count(leaf, ref2, num_refs);
		btrfs_mark_buffer_dirty(leaf);
	}
	return ret;
}

static noinline u32 extent_data_ref_count(struct btrfs_path *path,
					  struct btrfs_extent_inline_ref *iref)
{
	struct btrfs_key key;
	struct extent_buffer *leaf;
	struct btrfs_extent_data_ref *ref1;
	struct btrfs_shared_data_ref *ref2;
	u32 num_refs = 0;
	int type;

	leaf = path->nodes[0];
	btrfs_item_key_to_cpu(leaf, &key, path->slots[0]);

	BUG_ON(key.type == BTRFS_EXTENT_REF_V0_KEY);
	if (iref) {
		/*
		 * If type is invalid, we should have bailed out earlier than
		 * this call.
		 */
		type = btrfs_get_extent_inline_ref_type(leaf, iref, BTRFS_REF_TYPE_DATA);
		ASSERT(type != BTRFS_REF_TYPE_INVALID);
		if (type == BTRFS_EXTENT_DATA_REF_KEY) {
			ref1 = (struct btrfs_extent_data_ref *)(&iref->offset);
			num_refs = btrfs_extent_data_ref_count(leaf, ref1);
		} else {
			ref2 = (struct btrfs_shared_data_ref *)(iref + 1);
			num_refs = btrfs_shared_data_ref_count(leaf, ref2);
		}
	} else if (key.type == BTRFS_EXTENT_DATA_REF_KEY) {
		ref1 = btrfs_item_ptr(leaf, path->slots[0],
				      struct btrfs_extent_data_ref);
		num_refs = btrfs_extent_data_ref_count(leaf, ref1);
	} else if (key.type == BTRFS_SHARED_DATA_REF_KEY) {
		ref2 = btrfs_item_ptr(leaf, path->slots[0],
				      struct btrfs_shared_data_ref);
		num_refs = btrfs_shared_data_ref_count(leaf, ref2);
	} else {
		WARN_ON(1);
	}
	return num_refs;
}

static noinline int lookup_tree_block_ref(struct btrfs_trans_handle *trans,
					  struct btrfs_path *path,
					  u64 bytenr, u64 parent,
					  u64 root_objectid)
{
	struct btrfs_root *root = trans->fs_info->extent_root;
	struct btrfs_key key;
	int ret;

	key.objectid = bytenr;
	if (parent) {
		key.type = BTRFS_SHARED_BLOCK_REF_KEY;
		key.offset = parent;
	} else {
		key.type = BTRFS_TREE_BLOCK_REF_KEY;
		key.offset = root_objectid;
	}

	ret = btrfs_search_slot(trans, root, &key, path, -1, 1);
	if (ret > 0)
		ret = -ENOENT;
	return ret;
}

static noinline int insert_tree_block_ref(struct btrfs_trans_handle *trans,
					  struct btrfs_path *path,
					  u64 bytenr, u64 parent,
					  u64 root_objectid)
{
	struct btrfs_key key;
	int ret;

	key.objectid = bytenr;
	if (parent) {
		key.type = BTRFS_SHARED_BLOCK_REF_KEY;
		key.offset = parent;
	} else {
		key.type = BTRFS_TREE_BLOCK_REF_KEY;
		key.offset = root_objectid;
	}

	ret = btrfs_insert_empty_item(trans, trans->fs_info->extent_root,
				      path, &key, 0);
	btrfs_release_path(path);
	return ret;
}

static inline int extent_ref_type(u64 parent, u64 owner)
{
	int type;
	if (owner < BTRFS_FIRST_FREE_OBJECTID) {
		if (parent > 0)
			type = BTRFS_SHARED_BLOCK_REF_KEY;
		else
			type = BTRFS_TREE_BLOCK_REF_KEY;
	} else {
		if (parent > 0)
			type = BTRFS_SHARED_DATA_REF_KEY;
		else
			type = BTRFS_EXTENT_DATA_REF_KEY;
	}
	return type;
}

static int find_next_key(struct btrfs_path *path, int level,
			 struct btrfs_key *key)

{
	for (; level < BTRFS_MAX_LEVEL; level++) {
		if (!path->nodes[level])
			break;
		if (path->slots[level] + 1 >=
		    btrfs_header_nritems(path->nodes[level]))
			continue;
		if (level == 0)
			btrfs_item_key_to_cpu(path->nodes[level], key,
					      path->slots[level] + 1);
		else
			btrfs_node_key_to_cpu(path->nodes[level], key,
					      path->slots[level] + 1);
		return 0;
	}
	return 1;
}

/*
 * look for inline back ref. if back ref is found, *ref_ret is set
 * to the address of inline back ref, and 0 is returned.
 *
 * if back ref isn't found, *ref_ret is set to the address where it
 * should be inserted, and -ENOENT is returned.
 *
 * if insert is true and there are too many inline back refs, the path
 * points to the extent item, and -EAGAIN is returned.
 *
 * NOTE: inline back refs are ordered in the same way that back ref
 *	 items in the tree are ordered.
 */
static noinline_for_stack
int lookup_inline_extent_backref(struct btrfs_trans_handle *trans,
				 struct btrfs_path *path,
				 struct btrfs_extent_inline_ref **ref_ret,
				 u64 bytenr, u64 num_bytes,
				 u64 parent, u64 root_objectid,
				 u64 owner, u64 offset, int insert)
{
	struct btrfs_fs_info *fs_info = trans->fs_info;
	struct btrfs_root *root = fs_info->extent_root;
	struct btrfs_key key;
	struct extent_buffer *leaf;
	struct btrfs_extent_item *ei;
	struct btrfs_extent_inline_ref *iref;
	u64 flags;
	u64 item_size;
	unsigned long ptr;
	unsigned long end;
	int extra_size;
	int type;
	int want;
	int ret;
	int err = 0;
	bool skinny_metadata = btrfs_fs_incompat(fs_info, SKINNY_METADATA);
	int needed;

	key.objectid = bytenr;
	key.type = BTRFS_EXTENT_ITEM_KEY;
	key.offset = num_bytes;

	want = extent_ref_type(parent, owner);
	if (insert) {
		extra_size = btrfs_extent_inline_ref_size(want);
		path->search_for_extension = 1;
		path->keep_locks = 1;
	} else
		extra_size = -1;

	/*
	 * Owner is our level, so we can just add one to get the level for the
	 * block we are interested in.
	 */
	if (skinny_metadata && owner < BTRFS_FIRST_FREE_OBJECTID) {
		key.type = BTRFS_METADATA_ITEM_KEY;
		key.offset = owner;
	}

again:
	ret = btrfs_search_slot(trans, root, &key, path, extra_size, 1);
	if (ret < 0) {
		err = ret;
		goto out;
	}

	/*
	 * We may be a newly converted file system which still has the old fat
	 * extent entries for metadata, so try and see if we have one of those.
	 */
	if (ret > 0 && skinny_metadata) {
		skinny_metadata = false;
		if (path->slots[0]) {
			path->slots[0]--;
			btrfs_item_key_to_cpu(path->nodes[0], &key,
					      path->slots[0]);
			if (key.objectid == bytenr &&
			    key.type == BTRFS_EXTENT_ITEM_KEY &&
			    key.offset == num_bytes)
				ret = 0;
		}
		if (ret) {
			key.objectid = bytenr;
			key.type = BTRFS_EXTENT_ITEM_KEY;
			key.offset = num_bytes;
			btrfs_release_path(path);
			goto again;
		}
	}

	if (ret && !insert) {
		err = -ENOENT;
		goto out;
	} else if (WARN_ON(ret)) {
		err = -EIO;
		goto out;
	}

	leaf = path->nodes[0];
	item_size = btrfs_item_size_nr(leaf, path->slots[0]);
	if (unlikely(item_size < sizeof(*ei))) {
		err = -EINVAL;
		btrfs_print_v0_err(fs_info);
		btrfs_abort_transaction(trans, err);
		goto out;
	}

	ei = btrfs_item_ptr(leaf, path->slots[0], struct btrfs_extent_item);
	flags = btrfs_extent_flags(leaf, ei);

	ptr = (unsigned long)(ei + 1);
	end = (unsigned long)ei + item_size;

	if (flags & BTRFS_EXTENT_FLAG_TREE_BLOCK && !skinny_metadata) {
		ptr += sizeof(struct btrfs_tree_block_info);
		BUG_ON(ptr > end);
	}

	if (owner >= BTRFS_FIRST_FREE_OBJECTID)
		needed = BTRFS_REF_TYPE_DATA;
	else
		needed = BTRFS_REF_TYPE_BLOCK;

	err = -ENOENT;
	while (1) {
		if (ptr >= end) {
			WARN_ON(ptr > end);
			break;
		}
		iref = (struct btrfs_extent_inline_ref *)ptr;
		type = btrfs_get_extent_inline_ref_type(leaf, iref, needed);
		if (type == BTRFS_REF_TYPE_INVALID) {
			err = -EUCLEAN;
			goto out;
		}

		if (want < type)
			break;
		if (want > type) {
			ptr += btrfs_extent_inline_ref_size(type);
			continue;
		}

		if (type == BTRFS_EXTENT_DATA_REF_KEY) {
			struct btrfs_extent_data_ref *dref;
			dref = (struct btrfs_extent_data_ref *)(&iref->offset);
			if (match_extent_data_ref(leaf, dref, root_objectid,
						  owner, offset)) {
				err = 0;
				break;
			}
			if (hash_extent_data_ref_item(leaf, dref) <
			    hash_extent_data_ref(root_objectid, owner, offset))
				break;
		} else {
			u64 ref_offset;
			ref_offset = btrfs_extent_inline_ref_offset(leaf, iref);
			if (parent > 0) {
				if (parent == ref_offset) {
					err = 0;
					break;
				}
				if (ref_offset < parent)
					break;
			} else {
				if (root_objectid == ref_offset) {
					err = 0;
					break;
				}
				if (ref_offset < root_objectid)
					break;
			}
		}
		ptr += btrfs_extent_inline_ref_size(type);
	}
	if (err == -ENOENT && insert) {
		if (item_size + extra_size >=
		    BTRFS_MAX_EXTENT_ITEM_SIZE(root)) {
			err = -EAGAIN;
			goto out;
		}
		/*
		 * To add new inline back ref, we have to make sure
		 * there is no corresponding back ref item.
		 * For simplicity, we just do not add new inline back
		 * ref if there is any kind of item for this block
		 */
		if (find_next_key(path, 0, &key) == 0 &&
		    key.objectid == bytenr &&
		    key.type < BTRFS_BLOCK_GROUP_ITEM_KEY) {
			err = -EAGAIN;
			goto out;
		}
	}
	*ref_ret = (struct btrfs_extent_inline_ref *)ptr;
out:
	if (insert) {
		path->keep_locks = 0;
		path->search_for_extension = 0;
		btrfs_unlock_up_safe(path, 1);
	}
	return err;
}

/*
 * helper to add new inline back ref
 */
static noinline_for_stack
void setup_inline_extent_backref(struct btrfs_fs_info *fs_info,
				 struct btrfs_path *path,
				 struct btrfs_extent_inline_ref *iref,
				 u64 parent, u64 root_objectid,
				 u64 owner, u64 offset, int refs_to_add,
				 struct btrfs_delayed_extent_op *extent_op)
{
	struct extent_buffer *leaf;
	struct btrfs_extent_item *ei;
	unsigned long ptr;
	unsigned long end;
	unsigned long item_offset;
	u64 refs;
	int size;
	int type;

	leaf = path->nodes[0];
	ei = btrfs_item_ptr(leaf, path->slots[0], struct btrfs_extent_item);
	item_offset = (unsigned long)iref - (unsigned long)ei;

	type = extent_ref_type(parent, owner);
	size = btrfs_extent_inline_ref_size(type);

	btrfs_extend_item(path, size);

	ei = btrfs_item_ptr(leaf, path->slots[0], struct btrfs_extent_item);
	refs = btrfs_extent_refs(leaf, ei);
	refs += refs_to_add;
	btrfs_set_extent_refs(leaf, ei, refs);
	if (extent_op)
		__run_delayed_extent_op(extent_op, leaf, ei);

	ptr = (unsigned long)ei + item_offset;
	end = (unsigned long)ei + btrfs_item_size_nr(leaf, path->slots[0]);
	if (ptr < end - size)
		memmove_extent_buffer(leaf, ptr + size, ptr,
				      end - size - ptr);

	iref = (struct btrfs_extent_inline_ref *)ptr;
	btrfs_set_extent_inline_ref_type(leaf, iref, type);
	if (type == BTRFS_EXTENT_DATA_REF_KEY) {
		struct btrfs_extent_data_ref *dref;
		dref = (struct btrfs_extent_data_ref *)(&iref->offset);
		btrfs_set_extent_data_ref_root(leaf, dref, root_objectid);
		btrfs_set_extent_data_ref_objectid(leaf, dref, owner);
		btrfs_set_extent_data_ref_offset(leaf, dref, offset);
		btrfs_set_extent_data_ref_count(leaf, dref, refs_to_add);
	} else if (type == BTRFS_SHARED_DATA_REF_KEY) {
		struct btrfs_shared_data_ref *sref;
		sref = (struct btrfs_shared_data_ref *)(iref + 1);
		btrfs_set_shared_data_ref_count(leaf, sref, refs_to_add);
		btrfs_set_extent_inline_ref_offset(leaf, iref, parent);
	} else if (type == BTRFS_SHARED_BLOCK_REF_KEY) {
		btrfs_set_extent_inline_ref_offset(leaf, iref, parent);
	} else {
		btrfs_set_extent_inline_ref_offset(leaf, iref, root_objectid);
	}
	btrfs_mark_buffer_dirty(leaf);
}

static int lookup_extent_backref(struct btrfs_trans_handle *trans,
				 struct btrfs_path *path,
				 struct btrfs_extent_inline_ref **ref_ret,
				 u64 bytenr, u64 num_bytes, u64 parent,
				 u64 root_objectid, u64 owner, u64 offset)
{
	int ret;

	ret = lookup_inline_extent_backref(trans, path, ref_ret, bytenr,
					   num_bytes, parent, root_objectid,
					   owner, offset, 0);
	if (ret != -ENOENT)
		return ret;

	btrfs_release_path(path);
	*ref_ret = NULL;

	if (owner < BTRFS_FIRST_FREE_OBJECTID) {
		ret = lookup_tree_block_ref(trans, path, bytenr, parent,
					    root_objectid);
	} else {
		ret = lookup_extent_data_ref(trans, path, bytenr, parent,
					     root_objectid, owner, offset);
	}
	return ret;
}

/*
 * helper to update/remove inline back ref
 */
static noinline_for_stack
void update_inline_extent_backref(struct btrfs_path *path,
				  struct btrfs_extent_inline_ref *iref,
				  int refs_to_mod,
				  struct btrfs_delayed_extent_op *extent_op,
				  int *last_ref)
{
	struct extent_buffer *leaf = path->nodes[0];
	struct btrfs_extent_item *ei;
	struct btrfs_extent_data_ref *dref = NULL;
	struct btrfs_shared_data_ref *sref = NULL;
	unsigned long ptr;
	unsigned long end;
	u32 item_size;
	int size;
	int type;
	u64 refs;

	ei = btrfs_item_ptr(leaf, path->slots[0], struct btrfs_extent_item);
	refs = btrfs_extent_refs(leaf, ei);
	WARN_ON(refs_to_mod < 0 && refs + refs_to_mod <= 0);
	refs += refs_to_mod;
	btrfs_set_extent_refs(leaf, ei, refs);
	if (extent_op)
		__run_delayed_extent_op(extent_op, leaf, ei);

	/*
	 * If type is invalid, we should have bailed out after
	 * lookup_inline_extent_backref().
	 */
	type = btrfs_get_extent_inline_ref_type(leaf, iref, BTRFS_REF_TYPE_ANY);
	ASSERT(type != BTRFS_REF_TYPE_INVALID);

	if (type == BTRFS_EXTENT_DATA_REF_KEY) {
		dref = (struct btrfs_extent_data_ref *)(&iref->offset);
		refs = btrfs_extent_data_ref_count(leaf, dref);
	} else if (type == BTRFS_SHARED_DATA_REF_KEY) {
		sref = (struct btrfs_shared_data_ref *)(iref + 1);
		refs = btrfs_shared_data_ref_count(leaf, sref);
	} else {
		refs = 1;
		BUG_ON(refs_to_mod != -1);
	}

	BUG_ON(refs_to_mod < 0 && refs < -refs_to_mod);
	refs += refs_to_mod;

	if (refs > 0) {
		if (type == BTRFS_EXTENT_DATA_REF_KEY)
			btrfs_set_extent_data_ref_count(leaf, dref, refs);
		else
			btrfs_set_shared_data_ref_count(leaf, sref, refs);
	} else {
		*last_ref = 1;
		size =  btrfs_extent_inline_ref_size(type);
		item_size = btrfs_item_size_nr(leaf, path->slots[0]);
		ptr = (unsigned long)iref;
		end = (unsigned long)ei + item_size;
		if (ptr + size < end)
			memmove_extent_buffer(leaf, ptr, ptr + size,
					      end - ptr - size);
		item_size -= size;
		btrfs_truncate_item(path, item_size, 1);
	}
	btrfs_mark_buffer_dirty(leaf);
}

static noinline_for_stack
int insert_inline_extent_backref(struct btrfs_trans_handle *trans,
				 struct btrfs_path *path,
				 u64 bytenr, u64 num_bytes, u64 parent,
				 u64 root_objectid, u64 owner,
				 u64 offset, int refs_to_add,
				 struct btrfs_delayed_extent_op *extent_op)
{
	struct btrfs_extent_inline_ref *iref;
	int ret;

	ret = lookup_inline_extent_backref(trans, path, &iref, bytenr,
					   num_bytes, parent, root_objectid,
					   owner, offset, 1);
	if (ret == 0) {
		/*
		 * We're adding refs to a tree block we already own, this
		 * should not happen at all.
		 */
		if (owner < BTRFS_FIRST_FREE_OBJECTID) {
			btrfs_crit(trans->fs_info,
"adding refs to an existing tree ref, bytenr %llu num_bytes %llu root_objectid %llu",
				   bytenr, num_bytes, root_objectid);
			if (IS_ENABLED(CONFIG_BTRFS_DEBUG)) {
				WARN_ON(1);
				btrfs_crit(trans->fs_info,
			"path->slots[0]=%d path->nodes[0]:", path->slots[0]);
				btrfs_print_leaf(path->nodes[0]);
			}
			return -EUCLEAN;
		}
		update_inline_extent_backref(path, iref, refs_to_add,
					     extent_op, NULL);
	} else if (ret == -ENOENT) {
		setup_inline_extent_backref(trans->fs_info, path, iref, parent,
					    root_objectid, owner, offset,
					    refs_to_add, extent_op);
		ret = 0;
	}
	return ret;
}

static int remove_extent_backref(struct btrfs_trans_handle *trans,
				 struct btrfs_path *path,
				 struct btrfs_extent_inline_ref *iref,
				 int refs_to_drop, int is_data, int *last_ref)
{
	int ret = 0;

	BUG_ON(!is_data && refs_to_drop != 1);
	if (iref) {
		update_inline_extent_backref(path, iref, -refs_to_drop, NULL,
					     last_ref);
	} else if (is_data) {
		ret = remove_extent_data_ref(trans, path, refs_to_drop,
					     last_ref);
	} else {
		*last_ref = 1;
		ret = btrfs_del_item(trans, trans->fs_info->extent_root, path);
	}
	return ret;
}

static int btrfs_issue_discard(struct block_device *bdev, u64 start, u64 len,
			       u64 *discarded_bytes)
{
	int j, ret = 0;
	u64 bytes_left, end;
	u64 aligned_start = ALIGN(start, 1 << 9);

	if (WARN_ON(start != aligned_start)) {
		len -= aligned_start - start;
		len = round_down(len, 1 << 9);
		start = aligned_start;
	}

	*discarded_bytes = 0;

	if (!len)
		return 0;

	end = start + len;
	bytes_left = len;

	/* Skip any superblocks on this device. */
	for (j = 0; j < BTRFS_SUPER_MIRROR_MAX; j++) {
		u64 sb_start = btrfs_sb_offset(j);
		u64 sb_end = sb_start + BTRFS_SUPER_INFO_SIZE;
		u64 size = sb_start - start;

		if (!in_range(sb_start, start, bytes_left) &&
		    !in_range(sb_end, start, bytes_left) &&
		    !in_range(start, sb_start, BTRFS_SUPER_INFO_SIZE))
			continue;

		/*
		 * Superblock spans beginning of range.  Adjust start and
		 * try again.
		 */
		if (sb_start <= start) {
			start += sb_end - start;
			if (start > end) {
				bytes_left = 0;
				break;
			}
			bytes_left = end - start;
			continue;
		}

		if (size) {
			ret = blkdev_issue_discard(bdev, start >> 9, size >> 9,
						   GFP_NOFS, 0);
			if (!ret)
				*discarded_bytes += size;
			else if (ret != -EOPNOTSUPP)
				return ret;
		}

		start = sb_end;
		if (start > end) {
			bytes_left = 0;
			break;
		}
		bytes_left = end - start;
	}

	if (bytes_left) {
		ret = blkdev_issue_discard(bdev, start >> 9, bytes_left >> 9,
					   GFP_NOFS, 0);
		if (!ret)
			*discarded_bytes += bytes_left;
	}
	return ret;
}

static int do_discard_extent(struct btrfs_bio_stripe *stripe, u64 *bytes)
{
	struct btrfs_device *dev = stripe->dev;
	struct btrfs_fs_info *fs_info = dev->fs_info;
	struct btrfs_dev_replace *dev_replace = &fs_info->dev_replace;
	u64 phys = stripe->physical;
	u64 len = stripe->length;
	u64 discarded = 0;
	int ret = 0;

	/* Zone reset on a zoned filesystem */
	if (btrfs_can_zone_reset(dev, phys, len)) {
		u64 src_disc;

		ret = btrfs_reset_device_zone(dev, phys, len, &discarded);
		if (ret)
			goto out;

		if (!btrfs_dev_replace_is_ongoing(dev_replace) ||
		    dev != dev_replace->srcdev)
			goto out;

		src_disc = discarded;

		/* Send to replace target as well */
		ret = btrfs_reset_device_zone(dev_replace->tgtdev, phys, len,
					      &discarded);
		discarded += src_disc;
	} else if (blk_queue_discard(bdev_get_queue(stripe->dev->bdev))) {
		ret = btrfs_issue_discard(dev->bdev, phys, len, &discarded);
	} else {
		ret = 0;
		*bytes = 0;
	}

out:
	*bytes = discarded;
	return ret;
}

int btrfs_discard_extent(struct btrfs_fs_info *fs_info, u64 bytenr,
			 u64 num_bytes, u64 *actual_bytes)
{
	int ret = 0;
	u64 discarded_bytes = 0;
	u64 end = bytenr + num_bytes;
	u64 cur = bytenr;
	struct btrfs_bio *bbio = NULL;


	/*
	 * Avoid races with device replace and make sure our bbio has devices
	 * associated to its stripes that don't go away while we are discarding.
	 */
	btrfs_bio_counter_inc_blocked(fs_info);
	while (cur < end) {
		struct btrfs_bio_stripe *stripe;
		int i;

		num_bytes = end - cur;
		/* Tell the block device(s) that the sectors can be discarded */
		ret = btrfs_map_block(fs_info, BTRFS_MAP_DISCARD, cur,
				      &num_bytes, &bbio, 0);
		/*
		 * Error can be -ENOMEM, -ENOENT (no such chunk mapping) or
		 * -EOPNOTSUPP. For any such error, @num_bytes is not updated,
		 * thus we can't continue anyway.
		 */
		if (ret < 0)
			goto out;

		stripe = bbio->stripes;
		for (i = 0; i < bbio->num_stripes; i++, stripe++) {
			u64 bytes;

			if (!stripe->dev->bdev) {
				ASSERT(btrfs_test_opt(fs_info, DEGRADED));
				continue;
			}

			ret = do_discard_extent(stripe, &bytes);
			if (!ret) {
				discarded_bytes += bytes;
			} else if (ret != -EOPNOTSUPP) {
				/*
				 * Logic errors or -ENOMEM, or -EIO, but
				 * unlikely to happen.
				 *
				 * And since there are two loops, explicitly
				 * go to out to avoid confusion.
				 */
				btrfs_put_bbio(bbio);
				goto out;
			}

			/*
			 * Just in case we get back EOPNOTSUPP for some reason,
			 * just ignore the return value so we don't screw up
			 * people calling discard_extent.
			 */
			ret = 0;
		}
		btrfs_put_bbio(bbio);
		cur += num_bytes;
	}
out:
	btrfs_bio_counter_dec(fs_info);

	if (actual_bytes)
		*actual_bytes = discarded_bytes;


	if (ret == -EOPNOTSUPP)
		ret = 0;
	return ret;
}

/* Can return -ENOMEM */
int btrfs_inc_extent_ref(struct btrfs_trans_handle *trans,
			 struct btrfs_ref *generic_ref)
{
	struct btrfs_fs_info *fs_info = trans->fs_info;
	int ret;

	ASSERT(generic_ref->type != BTRFS_REF_NOT_SET &&
	       generic_ref->action);
	BUG_ON(generic_ref->type == BTRFS_REF_METADATA &&
	       generic_ref->tree_ref.root == BTRFS_TREE_LOG_OBJECTID);

	if (generic_ref->type == BTRFS_REF_METADATA)
		ret = btrfs_add_delayed_tree_ref(trans, generic_ref, NULL);
	else
		ret = btrfs_add_delayed_data_ref(trans, generic_ref, 0);

	btrfs_ref_tree_mod(fs_info, generic_ref);

	return ret;
}

/*
 * __btrfs_inc_extent_ref - insert backreference for a given extent
 *
 * The counterpart is in __btrfs_free_extent(), with examples and more details
 * how it works.
 *
 * @trans:	    Handle of transaction
 *
 * @node:	    The delayed ref node used to get the bytenr/length for
 *		    extent whose references are incremented.
 *
 * @parent:	    If this is a shared extent (BTRFS_SHARED_DATA_REF_KEY/
 *		    BTRFS_SHARED_BLOCK_REF_KEY) then it holds the logical
 *		    bytenr of the parent block. Since new extents are always
 *		    created with indirect references, this will only be the case
 *		    when relocating a shared extent. In that case, root_objectid
 *		    will be BTRFS_TREE_RELOC_OBJECTID. Otheriwse, parent must
 *		    be 0
 *
 * @root_objectid:  The id of the root where this modification has originated,
 *		    this can be either one of the well-known metadata trees or
 *		    the subvolume id which references this extent.
 *
 * @owner:	    For data extents it is the inode number of the owning file.
 *		    For metadata extents this parameter holds the level in the
 *		    tree of the extent.
 *
 * @offset:	    For metadata extents the offset is ignored and is currently
 *		    always passed as 0. For data extents it is the fileoffset
 *		    this extent belongs to.
 *
 * @refs_to_add     Number of references to add
 *
 * @extent_op       Pointer to a structure, holding information necessary when
 *                  updating a tree block's flags
 *
 */
static int __btrfs_inc_extent_ref(struct btrfs_trans_handle *trans,
				  struct btrfs_delayed_ref_node *node,
				  u64 parent, u64 root_objectid,
				  u64 owner, u64 offset, int refs_to_add,
				  struct btrfs_delayed_extent_op *extent_op)
{
	struct btrfs_path *path;
	struct extent_buffer *leaf;
	struct btrfs_extent_item *item;
	struct btrfs_key key;
	u64 bytenr = node->bytenr;
	u64 num_bytes = node->num_bytes;
	u64 refs;
	int ret;

	path = btrfs_alloc_path();
	if (!path)
		return -ENOMEM;

	/* this will setup the path even if it fails to insert the back ref */
	ret = insert_inline_extent_backref(trans, path, bytenr, num_bytes,
					   parent, root_objectid, owner,
					   offset, refs_to_add, extent_op);
	if ((ret < 0 && ret != -EAGAIN) || !ret)
		goto out;

	/*
	 * Ok we had -EAGAIN which means we didn't have space to insert and
	 * inline extent ref, so just update the reference count and add a
	 * normal backref.
	 */
	leaf = path->nodes[0];
	btrfs_item_key_to_cpu(leaf, &key, path->slots[0]);
	item = btrfs_item_ptr(leaf, path->slots[0], struct btrfs_extent_item);
	refs = btrfs_extent_refs(leaf, item);
	btrfs_set_extent_refs(leaf, item, refs + refs_to_add);
	if (extent_op)
		__run_delayed_extent_op(extent_op, leaf, item);

	btrfs_mark_buffer_dirty(leaf);
	btrfs_release_path(path);

	/* now insert the actual backref */
	if (owner < BTRFS_FIRST_FREE_OBJECTID) {
		BUG_ON(refs_to_add != 1);
		ret = insert_tree_block_ref(trans, path, bytenr, parent,
					    root_objectid);
	} else {
		ret = insert_extent_data_ref(trans, path, bytenr, parent,
					     root_objectid, owner, offset,
					     refs_to_add);
	}
	if (ret)
		btrfs_abort_transaction(trans, ret);
out:
	btrfs_free_path(path);
	return ret;
}

static int run_delayed_data_ref(struct btrfs_trans_handle *trans,
				struct btrfs_delayed_ref_node *node,
				struct btrfs_delayed_extent_op *extent_op,
				int insert_reserved)
{
	int ret = 0;
	struct btrfs_delayed_data_ref *ref;
	struct btrfs_key ins;
	u64 parent = 0;
	u64 ref_root = 0;
	u64 flags = 0;

	ins.objectid = node->bytenr;
	ins.offset = node->num_bytes;
	ins.type = BTRFS_EXTENT_ITEM_KEY;

	ref = btrfs_delayed_node_to_data_ref(node);
	trace_run_delayed_data_ref(trans->fs_info, node, ref, node->action);

	if (node->type == BTRFS_SHARED_DATA_REF_KEY)
		parent = ref->parent;
	ref_root = ref->root;

	if (node->action == BTRFS_ADD_DELAYED_REF && insert_reserved) {
		if (extent_op)
			flags |= extent_op->flags_to_set;
		ret = alloc_reserved_file_extent(trans, parent, ref_root,
						 flags, ref->objectid,
						 ref->offset, &ins,
						 node->ref_mod);
	} else if (node->action == BTRFS_ADD_DELAYED_REF) {
		ret = __btrfs_inc_extent_ref(trans, node, parent, ref_root,
					     ref->objectid, ref->offset,
					     node->ref_mod, extent_op);
	} else if (node->action == BTRFS_DROP_DELAYED_REF) {
		ret = __btrfs_free_extent(trans, node, parent,
					  ref_root, ref->objectid,
					  ref->offset, node->ref_mod,
					  extent_op);
	} else {
		BUG();
	}
	return ret;
}

static void __run_delayed_extent_op(struct btrfs_delayed_extent_op *extent_op,
				    struct extent_buffer *leaf,
				    struct btrfs_extent_item *ei)
{
	u64 flags = btrfs_extent_flags(leaf, ei);
	if (extent_op->update_flags) {
		flags |= extent_op->flags_to_set;
		btrfs_set_extent_flags(leaf, ei, flags);
	}

	if (extent_op->update_key) {
		struct btrfs_tree_block_info *bi;
		BUG_ON(!(flags & BTRFS_EXTENT_FLAG_TREE_BLOCK));
		bi = (struct btrfs_tree_block_info *)(ei + 1);
		btrfs_set_tree_block_key(leaf, bi, &extent_op->key);
	}
}

static int run_delayed_extent_op(struct btrfs_trans_handle *trans,
				 struct btrfs_delayed_ref_head *head,
				 struct btrfs_delayed_extent_op *extent_op)
{
	struct btrfs_fs_info *fs_info = trans->fs_info;
	struct btrfs_key key;
	struct btrfs_path *path;
	struct btrfs_extent_item *ei;
	struct extent_buffer *leaf;
	u32 item_size;
	int ret;
	int err = 0;
	int metadata = !extent_op->is_data;

	if (TRANS_ABORTED(trans))
		return 0;

	if (metadata && !btrfs_fs_incompat(fs_info, SKINNY_METADATA))
		metadata = 0;

	path = btrfs_alloc_path();
	if (!path)
		return -ENOMEM;

	key.objectid = head->bytenr;

	if (metadata) {
		key.type = BTRFS_METADATA_ITEM_KEY;
		key.offset = extent_op->level;
	} else {
		key.type = BTRFS_EXTENT_ITEM_KEY;
		key.offset = head->num_bytes;
	}

again:
	ret = btrfs_search_slot(trans, fs_info->extent_root, &key, path, 0, 1);
	if (ret < 0) {
		err = ret;
		goto out;
	}
	if (ret > 0) {
		if (metadata) {
			if (path->slots[0] > 0) {
				path->slots[0]--;
				btrfs_item_key_to_cpu(path->nodes[0], &key,
						      path->slots[0]);
				if (key.objectid == head->bytenr &&
				    key.type == BTRFS_EXTENT_ITEM_KEY &&
				    key.offset == head->num_bytes)
					ret = 0;
			}
			if (ret > 0) {
				btrfs_release_path(path);
				metadata = 0;

				key.objectid = head->bytenr;
				key.offset = head->num_bytes;
				key.type = BTRFS_EXTENT_ITEM_KEY;
				goto again;
			}
		} else {
			err = -EIO;
			goto out;
		}
	}

	leaf = path->nodes[0];
	item_size = btrfs_item_size_nr(leaf, path->slots[0]);

	if (unlikely(item_size < sizeof(*ei))) {
		err = -EINVAL;
		btrfs_print_v0_err(fs_info);
		btrfs_abort_transaction(trans, err);
		goto out;
	}

	ei = btrfs_item_ptr(leaf, path->slots[0], struct btrfs_extent_item);
	__run_delayed_extent_op(extent_op, leaf, ei);

	btrfs_mark_buffer_dirty(leaf);
out:
	btrfs_free_path(path);
	return err;
}

static int run_delayed_tree_ref(struct btrfs_trans_handle *trans,
				struct btrfs_delayed_ref_node *node,
				struct btrfs_delayed_extent_op *extent_op,
				int insert_reserved)
{
	int ret = 0;
	struct btrfs_delayed_tree_ref *ref;
	u64 parent = 0;
	u64 ref_root = 0;

	ref = btrfs_delayed_node_to_tree_ref(node);
	trace_run_delayed_tree_ref(trans->fs_info, node, ref, node->action);

	if (node->type == BTRFS_SHARED_BLOCK_REF_KEY)
		parent = ref->parent;
	ref_root = ref->root;

	if (node->ref_mod != 1) {
		btrfs_err(trans->fs_info,
	"btree block(%llu) has %d references rather than 1: action %d ref_root %llu parent %llu",
			  node->bytenr, node->ref_mod, node->action, ref_root,
			  parent);
		return -EIO;
	}
	if (node->action == BTRFS_ADD_DELAYED_REF && insert_reserved) {
		BUG_ON(!extent_op || !extent_op->update_flags);
		ret = alloc_reserved_tree_block(trans, node, extent_op);
	} else if (node->action == BTRFS_ADD_DELAYED_REF) {
		ret = __btrfs_inc_extent_ref(trans, node, parent, ref_root,
					     ref->level, 0, 1, extent_op);
	} else if (node->action == BTRFS_DROP_DELAYED_REF) {
		ret = __btrfs_free_extent(trans, node, parent, ref_root,
					  ref->level, 0, 1, extent_op);
	} else {
		BUG();
	}
	return ret;
}

/* helper function to actually process a single delayed ref entry */
static int run_one_delayed_ref(struct btrfs_trans_handle *trans,
			       struct btrfs_delayed_ref_node *node,
			       struct btrfs_delayed_extent_op *extent_op,
			       int insert_reserved)
{
	int ret = 0;

	if (TRANS_ABORTED(trans)) {
		if (insert_reserved)
			btrfs_pin_extent(trans, node->bytenr, node->num_bytes, 1);
		return 0;
	}

	if (node->type == BTRFS_TREE_BLOCK_REF_KEY ||
	    node->type == BTRFS_SHARED_BLOCK_REF_KEY)
		ret = run_delayed_tree_ref(trans, node, extent_op,
					   insert_reserved);
	else if (node->type == BTRFS_EXTENT_DATA_REF_KEY ||
		 node->type == BTRFS_SHARED_DATA_REF_KEY)
		ret = run_delayed_data_ref(trans, node, extent_op,
					   insert_reserved);
	else
		BUG();
	if (ret && insert_reserved)
		btrfs_pin_extent(trans, node->bytenr, node->num_bytes, 1);
	return ret;
}

static inline struct btrfs_delayed_ref_node *
select_delayed_ref(struct btrfs_delayed_ref_head *head)
{
	struct btrfs_delayed_ref_node *ref;

	if (RB_EMPTY_ROOT(&head->ref_tree.rb_root))
		return NULL;

	/*
	 * Select a delayed ref of type BTRFS_ADD_DELAYED_REF first.
	 * This is to prevent a ref count from going down to zero, which deletes
	 * the extent item from the extent tree, when there still are references
	 * to add, which would fail because they would not find the extent item.
	 */
	if (!list_empty(&head->ref_add_list))
		return list_first_entry(&head->ref_add_list,
				struct btrfs_delayed_ref_node, add_list);

	ref = rb_entry(rb_first_cached(&head->ref_tree),
		       struct btrfs_delayed_ref_node, ref_node);
	ASSERT(list_empty(&ref->add_list));
	return ref;
}

static void unselect_delayed_ref_head(struct btrfs_delayed_ref_root *delayed_refs,
				      struct btrfs_delayed_ref_head *head)
{
	spin_lock(&delayed_refs->lock);
	head->processing = 0;
	delayed_refs->num_heads_ready++;
	spin_unlock(&delayed_refs->lock);
	btrfs_delayed_ref_unlock(head);
}

static struct btrfs_delayed_extent_op *cleanup_extent_op(
				struct btrfs_delayed_ref_head *head)
{
	struct btrfs_delayed_extent_op *extent_op = head->extent_op;

	if (!extent_op)
		return NULL;

	if (head->must_insert_reserved) {
		head->extent_op = NULL;
		btrfs_free_delayed_extent_op(extent_op);
		return NULL;
	}
	return extent_op;
}

static int run_and_cleanup_extent_op(struct btrfs_trans_handle *trans,
				     struct btrfs_delayed_ref_head *head)
{
	struct btrfs_delayed_extent_op *extent_op;
	int ret;

	extent_op = cleanup_extent_op(head);
	if (!extent_op)
		return 0;
	head->extent_op = NULL;
	spin_unlock(&head->lock);
	ret = run_delayed_extent_op(trans, head, extent_op);
	btrfs_free_delayed_extent_op(extent_op);
	return ret ? ret : 1;
}

void btrfs_cleanup_ref_head_accounting(struct btrfs_fs_info *fs_info,
				  struct btrfs_delayed_ref_root *delayed_refs,
				  struct btrfs_delayed_ref_head *head)
{
	int nr_items = 1;	/* Dropping this ref head update. */

	/*
	 * We had csum deletions accounted for in our delayed refs rsv, we need
	 * to drop the csum leaves for this update from our delayed_refs_rsv.
	 */
	if (head->total_ref_mod < 0 && head->is_data) {
		spin_lock(&delayed_refs->lock);
		delayed_refs->pending_csums -= head->num_bytes;
		spin_unlock(&delayed_refs->lock);
		nr_items += btrfs_csum_bytes_to_leaves(fs_info, head->num_bytes);
	}

	/*
	 * We were dropping refs, or had a new ref and dropped it, and thus must
	 * adjust down our total_bytes_pinned, the space may or may not have
	 * been pinned and so is accounted for properly in the pinned space by
	 * now.
	 */
	if (head->total_ref_mod < 0 ||
	    (head->total_ref_mod == 0 && head->must_insert_reserved)) {
		u64 flags = btrfs_ref_head_to_space_flags(head);

		btrfs_mod_total_bytes_pinned(fs_info, flags, -head->num_bytes);
	}

	btrfs_delayed_refs_rsv_release(fs_info, nr_items);
}

static int cleanup_ref_head(struct btrfs_trans_handle *trans,
			    struct btrfs_delayed_ref_head *head)
{

	struct btrfs_fs_info *fs_info = trans->fs_info;
	struct btrfs_delayed_ref_root *delayed_refs;
	int ret;

	delayed_refs = &trans->transaction->delayed_refs;

	ret = run_and_cleanup_extent_op(trans, head);
	if (ret < 0) {
		unselect_delayed_ref_head(delayed_refs, head);
		btrfs_debug(fs_info, "run_delayed_extent_op returned %d", ret);
		return ret;
	} else if (ret) {
		return ret;
	}

	/*
	 * Need to drop our head ref lock and re-acquire the delayed ref lock
	 * and then re-check to make sure nobody got added.
	 */
	spin_unlock(&head->lock);
	spin_lock(&delayed_refs->lock);
	spin_lock(&head->lock);
	if (!RB_EMPTY_ROOT(&head->ref_tree.rb_root) || head->extent_op) {
		spin_unlock(&head->lock);
		spin_unlock(&delayed_refs->lock);
		return 1;
	}
	btrfs_delete_ref_head(delayed_refs, head);
	spin_unlock(&head->lock);
	spin_unlock(&delayed_refs->lock);

	if (head->must_insert_reserved) {
		btrfs_pin_extent(trans, head->bytenr, head->num_bytes, 1);
		if (head->is_data) {
			ret = btrfs_del_csums(trans, fs_info->csum_root,
					      head->bytenr, head->num_bytes);
		}
	}

	btrfs_cleanup_ref_head_accounting(fs_info, delayed_refs, head);

	trace_run_delayed_ref_head(fs_info, head, 0);
	btrfs_delayed_ref_unlock(head);
	btrfs_put_delayed_ref_head(head);
	return 0;
}

static struct btrfs_delayed_ref_head *btrfs_obtain_ref_head(
					struct btrfs_trans_handle *trans)
{
	struct btrfs_delayed_ref_root *delayed_refs =
		&trans->transaction->delayed_refs;
	struct btrfs_delayed_ref_head *head = NULL;
	int ret;

	spin_lock(&delayed_refs->lock);
	head = btrfs_select_ref_head(delayed_refs);
	if (!head) {
		spin_unlock(&delayed_refs->lock);
		return head;
	}

	/*
	 * Grab the lock that says we are going to process all the refs for
	 * this head
	 */
	ret = btrfs_delayed_ref_lock(delayed_refs, head);
	spin_unlock(&delayed_refs->lock);

	/*
	 * We may have dropped the spin lock to get the head mutex lock, and
	 * that might have given someone else time to free the head.  If that's
	 * true, it has been removed from our list and we can move on.
	 */
	if (ret == -EAGAIN)
		head = ERR_PTR(-EAGAIN);

	return head;
}

static int btrfs_run_delayed_refs_for_head(struct btrfs_trans_handle *trans,
				    struct btrfs_delayed_ref_head *locked_ref,
				    unsigned long *run_refs)
{
	struct btrfs_fs_info *fs_info = trans->fs_info;
	struct btrfs_delayed_ref_root *delayed_refs;
	struct btrfs_delayed_extent_op *extent_op;
	struct btrfs_delayed_ref_node *ref;
	int must_insert_reserved = 0;
	int ret;

	delayed_refs = &trans->transaction->delayed_refs;

	lockdep_assert_held(&locked_ref->mutex);
	lockdep_assert_held(&locked_ref->lock);

	while ((ref = select_delayed_ref(locked_ref))) {
		if (ref->seq &&
		    btrfs_check_delayed_seq(fs_info, ref->seq)) {
			spin_unlock(&locked_ref->lock);
			unselect_delayed_ref_head(delayed_refs, locked_ref);
			return -EAGAIN;
		}

		(*run_refs)++;
		ref->in_tree = 0;
		rb_erase_cached(&ref->ref_node, &locked_ref->ref_tree);
		RB_CLEAR_NODE(&ref->ref_node);
		if (!list_empty(&ref->add_list))
			list_del(&ref->add_list);
		/*
		 * When we play the delayed ref, also correct the ref_mod on
		 * head
		 */
		switch (ref->action) {
		case BTRFS_ADD_DELAYED_REF:
		case BTRFS_ADD_DELAYED_EXTENT:
			locked_ref->ref_mod -= ref->ref_mod;
			break;
		case BTRFS_DROP_DELAYED_REF:
			locked_ref->ref_mod += ref->ref_mod;
			break;
		default:
			WARN_ON(1);
		}
		atomic_dec(&delayed_refs->num_entries);

		/*
		 * Record the must_insert_reserved flag before we drop the
		 * spin lock.
		 */
		must_insert_reserved = locked_ref->must_insert_reserved;
		locked_ref->must_insert_reserved = 0;

		extent_op = locked_ref->extent_op;
		locked_ref->extent_op = NULL;
		spin_unlock(&locked_ref->lock);

		ret = run_one_delayed_ref(trans, ref, extent_op,
					  must_insert_reserved);

		btrfs_free_delayed_extent_op(extent_op);
		if (ret) {
			unselect_delayed_ref_head(delayed_refs, locked_ref);
			btrfs_put_delayed_ref(ref);
			btrfs_debug(fs_info, "run_one_delayed_ref returned %d",
				    ret);
			return ret;
		}

		btrfs_put_delayed_ref(ref);
		cond_resched();

		spin_lock(&locked_ref->lock);
		btrfs_merge_delayed_refs(trans, delayed_refs, locked_ref);
	}

	return 0;
}

/*
 * Returns 0 on success or if called with an already aborted transaction.
 * Returns -ENOMEM or -EIO on failure and will abort the transaction.
 */
static noinline int __btrfs_run_delayed_refs(struct btrfs_trans_handle *trans,
					     unsigned long nr)
{
	struct btrfs_fs_info *fs_info = trans->fs_info;
	struct btrfs_delayed_ref_root *delayed_refs;
	struct btrfs_delayed_ref_head *locked_ref = NULL;
	ktime_t start = ktime_get();
	int ret;
	unsigned long count = 0;
	unsigned long actual_count = 0;

	delayed_refs = &trans->transaction->delayed_refs;
	do {
		if (!locked_ref) {
			locked_ref = btrfs_obtain_ref_head(trans);
			if (IS_ERR_OR_NULL(locked_ref)) {
				if (PTR_ERR(locked_ref) == -EAGAIN) {
					continue;
				} else {
					break;
				}
			}
			count++;
		}
		/*
		 * We need to try and merge add/drops of the same ref since we
		 * can run into issues with relocate dropping the implicit ref
		 * and then it being added back again before the drop can
		 * finish.  If we merged anything we need to re-loop so we can
		 * get a good ref.
		 * Or we can get node references of the same type that weren't
		 * merged when created due to bumps in the tree mod seq, and
		 * we need to merge them to prevent adding an inline extent
		 * backref before dropping it (triggering a BUG_ON at
		 * insert_inline_extent_backref()).
		 */
		spin_lock(&locked_ref->lock);
		btrfs_merge_delayed_refs(trans, delayed_refs, locked_ref);

		ret = btrfs_run_delayed_refs_for_head(trans, locked_ref,
						      &actual_count);
		if (ret < 0 && ret != -EAGAIN) {
			/*
			 * Error, btrfs_run_delayed_refs_for_head already
			 * unlocked everything so just bail out
			 */
			return ret;
		} else if (!ret) {
			/*
			 * Success, perform the usual cleanup of a processed
			 * head
			 */
			ret = cleanup_ref_head(trans, locked_ref);
			if (ret > 0 ) {
				/* We dropped our lock, we need to loop. */
				ret = 0;
				continue;
			} else if (ret) {
				return ret;
			}
		}

		/*
		 * Either success case or btrfs_run_delayed_refs_for_head
		 * returned -EAGAIN, meaning we need to select another head
		 */

		locked_ref = NULL;
		cond_resched();
	} while ((nr != -1 && count < nr) || locked_ref);

	/*
	 * We don't want to include ref heads since we can have empty ref heads
	 * and those will drastically skew our runtime down since we just do
	 * accounting, no actual extent tree updates.
	 */
	if (actual_count > 0) {
		u64 runtime = ktime_to_ns(ktime_sub(ktime_get(), start));
		u64 avg;

		/*
		 * We weigh the current average higher than our current runtime
		 * to avoid large swings in the average.
		 */
		spin_lock(&delayed_refs->lock);
		avg = fs_info->avg_delayed_ref_runtime * 3 + runtime;
		fs_info->avg_delayed_ref_runtime = avg >> 2;	/* div by 4 */
		spin_unlock(&delayed_refs->lock);
	}
	return 0;
}

#ifdef SCRAMBLE_DELAYED_REFS
/*
 * Normally delayed refs get processed in ascending bytenr order. This
 * correlates in most cases to the order added. To expose dependencies on this
 * order, we start to process the tree in the middle instead of the beginning
 */
static u64 find_middle(struct rb_root *root)
{
	struct rb_node *n = root->rb_node;
	struct btrfs_delayed_ref_node *entry;
	int alt = 1;
	u64 middle;
	u64 first = 0, last = 0;

	n = rb_first(root);
	if (n) {
		entry = rb_entry(n, struct btrfs_delayed_ref_node, rb_node);
		first = entry->bytenr;
	}
	n = rb_last(root);
	if (n) {
		entry = rb_entry(n, struct btrfs_delayed_ref_node, rb_node);
		last = entry->bytenr;
	}
	n = root->rb_node;

	while (n) {
		entry = rb_entry(n, struct btrfs_delayed_ref_node, rb_node);
		WARN_ON(!entry->in_tree);

		middle = entry->bytenr;

		if (alt)
			n = n->rb_left;
		else
			n = n->rb_right;

		alt = 1 - alt;
	}
	return middle;
}
#endif

/*
 * this starts processing the delayed reference count updates and
 * extent insertions we have queued up so far.  count can be
 * 0, which means to process everything in the tree at the start
 * of the run (but not newly added entries), or it can be some target
 * number you'd like to process.
 *
 * Returns 0 on success or if called with an aborted transaction
 * Returns <0 on error and aborts the transaction
 */
int btrfs_run_delayed_refs(struct btrfs_trans_handle *trans,
			   unsigned long count)
{
	struct btrfs_fs_info *fs_info = trans->fs_info;
	struct rb_node *node;
	struct btrfs_delayed_ref_root *delayed_refs;
	struct btrfs_delayed_ref_head *head;
	int ret;
	int run_all = count == (unsigned long)-1;

	/* We'll clean this up in btrfs_cleanup_transaction */
	if (TRANS_ABORTED(trans))
		return 0;

	if (test_bit(BTRFS_FS_CREATING_FREE_SPACE_TREE, &fs_info->flags))
		return 0;

	delayed_refs = &trans->transaction->delayed_refs;
	if (count == 0)
		count = delayed_refs->num_heads_ready;

again:
#ifdef SCRAMBLE_DELAYED_REFS
	delayed_refs->run_delayed_start = find_middle(&delayed_refs->root);
#endif
	ret = __btrfs_run_delayed_refs(trans, count);
	if (ret < 0) {
		btrfs_abort_transaction(trans, ret);
		return ret;
	}

	if (run_all) {
		btrfs_create_pending_block_groups(trans);

		spin_lock(&delayed_refs->lock);
		node = rb_first_cached(&delayed_refs->href_root);
		if (!node) {
			spin_unlock(&delayed_refs->lock);
			goto out;
		}
		head = rb_entry(node, struct btrfs_delayed_ref_head,
				href_node);
		refcount_inc(&head->refs);
		spin_unlock(&delayed_refs->lock);

		/* Mutex was contended, block until it's released and retry. */
		mutex_lock(&head->mutex);
		mutex_unlock(&head->mutex);

		btrfs_put_delayed_ref_head(head);
		cond_resched();
		goto again;
	}
out:
	return 0;
}

int btrfs_set_disk_extent_flags(struct btrfs_trans_handle *trans,
				struct extent_buffer *eb, u64 flags,
				int level, int is_data)
{
	struct btrfs_delayed_extent_op *extent_op;
	int ret;

	extent_op = btrfs_alloc_delayed_extent_op();
	if (!extent_op)
		return -ENOMEM;

	extent_op->flags_to_set = flags;
	extent_op->update_flags = true;
	extent_op->update_key = false;
	extent_op->is_data = is_data ? true : false;
	extent_op->level = level;

	ret = btrfs_add_delayed_extent_op(trans, eb->start, eb->len, extent_op);
	if (ret)
		btrfs_free_delayed_extent_op(extent_op);
	return ret;
}

static noinline int check_delayed_ref(struct btrfs_root *root,
				      struct btrfs_path *path,
				      u64 objectid, u64 offset, u64 bytenr)
{
	struct btrfs_delayed_ref_head *head;
	struct btrfs_delayed_ref_node *ref;
	struct btrfs_delayed_data_ref *data_ref;
	struct btrfs_delayed_ref_root *delayed_refs;
	struct btrfs_transaction *cur_trans;
	struct rb_node *node;
	int ret = 0;

	spin_lock(&root->fs_info->trans_lock);
	cur_trans = root->fs_info->running_transaction;
	if (cur_trans)
		refcount_inc(&cur_trans->use_count);
	spin_unlock(&root->fs_info->trans_lock);
	if (!cur_trans)
		return 0;

	delayed_refs = &cur_trans->delayed_refs;
	spin_lock(&delayed_refs->lock);
	head = btrfs_find_delayed_ref_head(delayed_refs, bytenr);
	if (!head) {
		spin_unlock(&delayed_refs->lock);
		btrfs_put_transaction(cur_trans);
		return 0;
	}

	if (!mutex_trylock(&head->mutex)) {
		refcount_inc(&head->refs);
		spin_unlock(&delayed_refs->lock);

		btrfs_release_path(path);

		/*
		 * Mutex was contended, block until it's released and let
		 * caller try again
		 */
		mutex_lock(&head->mutex);
		mutex_unlock(&head->mutex);
		btrfs_put_delayed_ref_head(head);
		btrfs_put_transaction(cur_trans);
		return -EAGAIN;
	}
	spin_unlock(&delayed_refs->lock);

	spin_lock(&head->lock);
	/*
	 * XXX: We should replace this with a proper search function in the
	 * future.
	 */
	for (node = rb_first_cached(&head->ref_tree); node;
	     node = rb_next(node)) {
		ref = rb_entry(node, struct btrfs_delayed_ref_node, ref_node);
		/* If it's a shared ref we know a cross reference exists */
		if (ref->type != BTRFS_EXTENT_DATA_REF_KEY) {
			ret = 1;
			break;
		}

		data_ref = btrfs_delayed_node_to_data_ref(ref);

		/*
		 * If our ref doesn't match the one we're currently looking at
		 * then we have a cross reference.
		 */
		if (data_ref->root != root->root_key.objectid ||
		    data_ref->objectid != objectid ||
		    data_ref->offset != offset) {
			ret = 1;
			break;
		}
	}
	spin_unlock(&head->lock);
	mutex_unlock(&head->mutex);
	btrfs_put_transaction(cur_trans);
	return ret;
}

static noinline int check_committed_ref(struct btrfs_root *root,
					struct btrfs_path *path,
					u64 objectid, u64 offset, u64 bytenr,
					bool strict)
{
	struct btrfs_fs_info *fs_info = root->fs_info;
	struct btrfs_root *extent_root = fs_info->extent_root;
	struct extent_buffer *leaf;
	struct btrfs_extent_data_ref *ref;
	struct btrfs_extent_inline_ref *iref;
	struct btrfs_extent_item *ei;
	struct btrfs_key key;
	u32 item_size;
	int type;
	int ret;

	key.objectid = bytenr;
	key.offset = (u64)-1;
	key.type = BTRFS_EXTENT_ITEM_KEY;

	ret = btrfs_search_slot(NULL, extent_root, &key, path, 0, 0);
	if (ret < 0)
		goto out;
	BUG_ON(ret == 0); /* Corruption */

	ret = -ENOENT;
	if (path->slots[0] == 0)
		goto out;

	path->slots[0]--;
	leaf = path->nodes[0];
	btrfs_item_key_to_cpu(leaf, &key, path->slots[0]);

	if (key.objectid != bytenr || key.type != BTRFS_EXTENT_ITEM_KEY)
		goto out;

	ret = 1;
	item_size = btrfs_item_size_nr(leaf, path->slots[0]);
	ei = btrfs_item_ptr(leaf, path->slots[0], struct btrfs_extent_item);

	/* If extent item has more than 1 inline ref then it's shared */
	if (item_size != sizeof(*ei) +
	    btrfs_extent_inline_ref_size(BTRFS_EXTENT_DATA_REF_KEY))
		goto out;

	/*
	 * If extent created before last snapshot => it's shared unless the
	 * snapshot has been deleted. Use the heuristic if strict is false.
	 */
	if (!strict &&
	    (btrfs_extent_generation(leaf, ei) <=
	     btrfs_root_last_snapshot(&root->root_item)))
		goto out;

	iref = (struct btrfs_extent_inline_ref *)(ei + 1);

	/* If this extent has SHARED_DATA_REF then it's shared */
	type = btrfs_get_extent_inline_ref_type(leaf, iref, BTRFS_REF_TYPE_DATA);
	if (type != BTRFS_EXTENT_DATA_REF_KEY)
		goto out;

	ref = (struct btrfs_extent_data_ref *)(&iref->offset);
	if (btrfs_extent_refs(leaf, ei) !=
	    btrfs_extent_data_ref_count(leaf, ref) ||
	    btrfs_extent_data_ref_root(leaf, ref) !=
	    root->root_key.objectid ||
	    btrfs_extent_data_ref_objectid(leaf, ref) != objectid ||
	    btrfs_extent_data_ref_offset(leaf, ref) != offset)
		goto out;

	ret = 0;
out:
	return ret;
}

int btrfs_cross_ref_exist(struct btrfs_root *root, u64 objectid, u64 offset,
			  u64 bytenr, bool strict)
{
	struct btrfs_path *path;
	int ret;

	path = btrfs_alloc_path();
	if (!path)
		return -ENOMEM;

	do {
		ret = check_committed_ref(root, path, objectid,
					  offset, bytenr, strict);
		if (ret && ret != -ENOENT)
			goto out;

		ret = check_delayed_ref(root, path, objectid, offset, bytenr);
	} while (ret == -EAGAIN);

out:
	btrfs_free_path(path);
	if (root->root_key.objectid == BTRFS_DATA_RELOC_TREE_OBJECTID)
		WARN_ON(ret > 0);
	return ret;
}

static int __btrfs_mod_ref(struct btrfs_trans_handle *trans,
			   struct btrfs_root *root,
			   struct extent_buffer *buf,
			   int full_backref, int inc)
{
	struct btrfs_fs_info *fs_info = root->fs_info;
	u64 bytenr;
	u64 num_bytes;
	u64 parent;
	u64 ref_root;
	u32 nritems;
	struct btrfs_key key;
	struct btrfs_file_extent_item *fi;
	struct btrfs_ref generic_ref = { 0 };
	bool for_reloc = btrfs_header_flag(buf, BTRFS_HEADER_FLAG_RELOC);
	int i;
	int action;
	int level;
	int ret = 0;

	if (btrfs_is_testing(fs_info))
		return 0;

	ref_root = btrfs_header_owner(buf);
	nritems = btrfs_header_nritems(buf);
	level = btrfs_header_level(buf);

	if (!test_bit(BTRFS_ROOT_SHAREABLE, &root->state) && level == 0)
		return 0;

	if (full_backref)
		parent = buf->start;
	else
		parent = 0;
	if (inc)
		action = BTRFS_ADD_DELAYED_REF;
	else
		action = BTRFS_DROP_DELAYED_REF;

	for (i = 0; i < nritems; i++) {
		if (level == 0) {
			btrfs_item_key_to_cpu(buf, &key, i);
			if (key.type != BTRFS_EXTENT_DATA_KEY)
				continue;
			fi = btrfs_item_ptr(buf, i,
					    struct btrfs_file_extent_item);
			if (btrfs_file_extent_type(buf, fi) ==
			    BTRFS_FILE_EXTENT_INLINE)
				continue;
			bytenr = btrfs_file_extent_disk_bytenr(buf, fi);
			if (bytenr == 0)
				continue;

			num_bytes = btrfs_file_extent_disk_num_bytes(buf, fi);
			key.offset -= btrfs_file_extent_offset(buf, fi);
			btrfs_init_generic_ref(&generic_ref, action, bytenr,
					       num_bytes, parent);
			generic_ref.real_root = root->root_key.objectid;
			btrfs_init_data_ref(&generic_ref, ref_root, key.objectid,
					    key.offset);
			generic_ref.skip_qgroup = for_reloc;
			if (inc)
				ret = btrfs_inc_extent_ref(trans, &generic_ref);
			else
				ret = btrfs_free_extent(trans, &generic_ref);
			if (ret)
				goto fail;
		} else {
			bytenr = btrfs_node_blockptr(buf, i);
			num_bytes = fs_info->nodesize;
			btrfs_init_generic_ref(&generic_ref, action, bytenr,
					       num_bytes, parent);
			generic_ref.real_root = root->root_key.objectid;
			btrfs_init_tree_ref(&generic_ref, level - 1, ref_root);
			generic_ref.skip_qgroup = for_reloc;
			if (inc)
				ret = btrfs_inc_extent_ref(trans, &generic_ref);
			else
				ret = btrfs_free_extent(trans, &generic_ref);
			if (ret)
				goto fail;
		}
	}
	return 0;
fail:
	return ret;
}

int btrfs_inc_ref(struct btrfs_trans_handle *trans, struct btrfs_root *root,
		  struct extent_buffer *buf, int full_backref)
{
	return __btrfs_mod_ref(trans, root, buf, full_backref, 1);
}

int btrfs_dec_ref(struct btrfs_trans_handle *trans, struct btrfs_root *root,
		  struct extent_buffer *buf, int full_backref)
{
	return __btrfs_mod_ref(trans, root, buf, full_backref, 0);
}

int btrfs_extent_readonly(struct btrfs_fs_info *fs_info, u64 bytenr)
{
	struct btrfs_block_group *block_group;
	int readonly = 0;

	block_group = btrfs_lookup_block_group(fs_info, bytenr);
	if (!block_group || block_group->ro)
		readonly = 1;
	if (block_group)
		btrfs_put_block_group(block_group);
	return readonly;
}

static u64 get_alloc_profile_by_root(struct btrfs_root *root, int data)
{
	struct btrfs_fs_info *fs_info = root->fs_info;
	u64 flags;
	u64 ret;

	if (data)
		flags = BTRFS_BLOCK_GROUP_DATA;
	else if (root == fs_info->chunk_root)
		flags = BTRFS_BLOCK_GROUP_SYSTEM;
	else
		flags = BTRFS_BLOCK_GROUP_METADATA;

	ret = btrfs_get_alloc_profile(fs_info, flags);
	return ret;
}

static u64 first_logical_byte(struct btrfs_fs_info *fs_info, u64 search_start)
{
	struct btrfs_block_group *cache;
	u64 bytenr;

	spin_lock(&fs_info->block_group_cache_lock);
	bytenr = fs_info->first_logical_byte;
	spin_unlock(&fs_info->block_group_cache_lock);

	if (bytenr < (u64)-1)
		return bytenr;

	cache = btrfs_lookup_first_block_group(fs_info, search_start);
	if (!cache)
		return 0;

	bytenr = cache->start;
	btrfs_put_block_group(cache);

	return bytenr;
}

static int pin_down_extent(struct btrfs_trans_handle *trans,
			   struct btrfs_block_group *cache,
			   u64 bytenr, u64 num_bytes, int reserved)
{
	struct btrfs_fs_info *fs_info = cache->fs_info;

	spin_lock(&cache->space_info->lock);
	spin_lock(&cache->lock);
	cache->pinned += num_bytes;
	btrfs_space_info_update_bytes_pinned(fs_info, cache->space_info,
					     num_bytes);
	if (reserved) {
		cache->reserved -= num_bytes;
		cache->space_info->bytes_reserved -= num_bytes;
	}
	spin_unlock(&cache->lock);
	spin_unlock(&cache->space_info->lock);

	__btrfs_mod_total_bytes_pinned(cache->space_info, num_bytes);
	set_extent_dirty(&trans->transaction->pinned_extents, bytenr,
			 bytenr + num_bytes - 1, GFP_NOFS | __GFP_NOFAIL);
	return 0;
}

int btrfs_pin_extent(struct btrfs_trans_handle *trans,
		     u64 bytenr, u64 num_bytes, int reserved)
{
	struct btrfs_block_group *cache;

	cache = btrfs_lookup_block_group(trans->fs_info, bytenr);
	BUG_ON(!cache); /* Logic error */

	pin_down_extent(trans, cache, bytenr, num_bytes, reserved);

	btrfs_put_block_group(cache);
	return 0;
}

/*
 * this function must be called within transaction
 */
int btrfs_pin_extent_for_log_replay(struct btrfs_trans_handle *trans,
				    u64 bytenr, u64 num_bytes)
{
	struct btrfs_block_group *cache;
	int ret;

	cache = btrfs_lookup_block_group(trans->fs_info, bytenr);
	if (!cache)
		return -EINVAL;

	/*
	 * pull in the free space cache (if any) so that our pin
	 * removes the free space from the cache.  We have load_only set
	 * to one because the slow code to read in the free extents does check
	 * the pinned extents.
	 */
	btrfs_cache_block_group(cache, 1);
	/*
	 * Make sure we wait until the cache is completely built in case it is
	 * missing or is invalid and therefore needs to be rebuilt.
	 */
	ret = btrfs_wait_block_group_cache_done(cache);
	if (ret)
		goto out;

	pin_down_extent(trans, cache, bytenr, num_bytes, 0);

	/* remove us from the free space cache (if we're there at all) */
	ret = btrfs_remove_free_space(cache, bytenr, num_bytes);
out:
	btrfs_put_block_group(cache);
	return ret;
}

static int __exclude_logged_extent(struct btrfs_fs_info *fs_info,
				   u64 start, u64 num_bytes)
{
	int ret;
	struct btrfs_block_group *block_group;

	block_group = btrfs_lookup_block_group(fs_info, start);
	if (!block_group)
		return -EINVAL;

	btrfs_cache_block_group(block_group, 1);
	/*
	 * Make sure we wait until the cache is completely built in case it is
	 * missing or is invalid and therefore needs to be rebuilt.
	 */
	ret = btrfs_wait_block_group_cache_done(block_group);
	if (ret)
		goto out;

	ret = btrfs_remove_free_space(block_group, start, num_bytes);
out:
	btrfs_put_block_group(block_group);
	return ret;
}

int btrfs_exclude_logged_extents(struct extent_buffer *eb)
{
	struct btrfs_fs_info *fs_info = eb->fs_info;
	struct btrfs_file_extent_item *item;
	struct btrfs_key key;
	int found_type;
	int i;
	int ret = 0;

	if (!btrfs_fs_incompat(fs_info, MIXED_GROUPS))
		return 0;

	for (i = 0; i < btrfs_header_nritems(eb); i++) {
		btrfs_item_key_to_cpu(eb, &key, i);
		if (key.type != BTRFS_EXTENT_DATA_KEY)
			continue;
		item = btrfs_item_ptr(eb, i, struct btrfs_file_extent_item);
		found_type = btrfs_file_extent_type(eb, item);
		if (found_type == BTRFS_FILE_EXTENT_INLINE)
			continue;
		if (btrfs_file_extent_disk_bytenr(eb, item) == 0)
			continue;
		key.objectid = btrfs_file_extent_disk_bytenr(eb, item);
		key.offset = btrfs_file_extent_disk_num_bytes(eb, item);
		ret = __exclude_logged_extent(fs_info, key.objectid, key.offset);
		if (ret)
			break;
	}

	return ret;
}

static void
btrfs_inc_block_group_reservations(struct btrfs_block_group *bg)
{
	atomic_inc(&bg->reservations);
}

/*
 * Returns the free cluster for the given space info and sets empty_cluster to
 * what it should be based on the mount options.
 */
static struct btrfs_free_cluster *
fetch_cluster_info(struct btrfs_fs_info *fs_info,
		   struct btrfs_space_info *space_info, u64 *empty_cluster)
{
	struct btrfs_free_cluster *ret = NULL;

	*empty_cluster = 0;
	if (btrfs_mixed_space_info(space_info))
		return ret;

	if (space_info->flags & BTRFS_BLOCK_GROUP_METADATA) {
		ret = &fs_info->meta_alloc_cluster;
		if (btrfs_test_opt(fs_info, SSD))
			*empty_cluster = SZ_2M;
		else
			*empty_cluster = SZ_64K;
	} else if ((space_info->flags & BTRFS_BLOCK_GROUP_DATA) &&
		   btrfs_test_opt(fs_info, SSD_SPREAD)) {
		*empty_cluster = SZ_2M;
		ret = &fs_info->data_alloc_cluster;
	}

	return ret;
}

static int unpin_extent_range(struct btrfs_fs_info *fs_info,
			      u64 start, u64 end,
			      const bool return_free_space)
{
	struct btrfs_block_group *cache = NULL;
	struct btrfs_space_info *space_info;
	struct btrfs_block_rsv *global_rsv = &fs_info->global_block_rsv;
	struct btrfs_free_cluster *cluster = NULL;
	u64 len;
	u64 total_unpinned = 0;
	u64 empty_cluster = 0;
	bool readonly;

	while (start <= end) {
		readonly = false;
		if (!cache ||
		    start >= cache->start + cache->length) {
			if (cache)
				btrfs_put_block_group(cache);
			total_unpinned = 0;
			cache = btrfs_lookup_block_group(fs_info, start);
			BUG_ON(!cache); /* Logic error */

			cluster = fetch_cluster_info(fs_info,
						     cache->space_info,
						     &empty_cluster);
			empty_cluster <<= 1;
		}

		len = cache->start + cache->length - start;
		len = min(len, end + 1 - start);

		down_read(&fs_info->commit_root_sem);
		if (start < cache->last_byte_to_unpin && return_free_space) {
			u64 add_len = min(len, cache->last_byte_to_unpin - start);

			btrfs_add_free_space(cache, start, add_len);
		}
		up_read(&fs_info->commit_root_sem);

		start += len;
		total_unpinned += len;
		space_info = cache->space_info;

		/*
		 * If this space cluster has been marked as fragmented and we've
		 * unpinned enough in this block group to potentially allow a
		 * cluster to be created inside of it go ahead and clear the
		 * fragmented check.
		 */
		if (cluster && cluster->fragmented &&
		    total_unpinned > empty_cluster) {
			spin_lock(&cluster->lock);
			cluster->fragmented = 0;
			spin_unlock(&cluster->lock);
		}

		spin_lock(&space_info->lock);
		spin_lock(&cache->lock);
		cache->pinned -= len;
		btrfs_space_info_update_bytes_pinned(fs_info, space_info, -len);
		space_info->max_extent_size = 0;
		__btrfs_mod_total_bytes_pinned(space_info, -len);
		if (cache->ro) {
			space_info->bytes_readonly += len;
			readonly = true;
		} else if (btrfs_is_zoned(fs_info)) {
			/* Need reset before reusing in a zoned block group */
			space_info->bytes_zone_unusable += len;
			readonly = true;
		}
		spin_unlock(&cache->lock);
		if (!readonly && return_free_space &&
		    global_rsv->space_info == space_info) {
			u64 to_add = len;

			spin_lock(&global_rsv->lock);
			if (!global_rsv->full) {
				to_add = min(len, global_rsv->size -
					     global_rsv->reserved);
				global_rsv->reserved += to_add;
				btrfs_space_info_update_bytes_may_use(fs_info,
						space_info, to_add);
				if (global_rsv->reserved >= global_rsv->size)
					global_rsv->full = 1;
				len -= to_add;
			}
			spin_unlock(&global_rsv->lock);
		}
		/* Add to any tickets we may have */
		if (!readonly && return_free_space && len)
			btrfs_try_granting_tickets(fs_info, space_info);
		spin_unlock(&space_info->lock);
	}

	if (cache)
		btrfs_put_block_group(cache);
	return 0;
}

int btrfs_finish_extent_commit(struct btrfs_trans_handle *trans)
{
	struct btrfs_fs_info *fs_info = trans->fs_info;
	struct btrfs_block_group *block_group, *tmp;
	struct list_head *deleted_bgs;
	struct extent_io_tree *unpin;
	u64 start;
	u64 end;
	int ret;

	unpin = &trans->transaction->pinned_extents;

	while (!TRANS_ABORTED(trans)) {
		struct extent_state *cached_state = NULL;

		mutex_lock(&fs_info->unused_bg_unpin_mutex);
		ret = find_first_extent_bit(unpin, 0, &start, &end,
					    EXTENT_DIRTY, &cached_state);
		if (ret) {
			mutex_unlock(&fs_info->unused_bg_unpin_mutex);
			break;
		}

		if (btrfs_test_opt(fs_info, DISCARD_SYNC))
			ret = btrfs_discard_extent(fs_info, start,
						   end + 1 - start, NULL);

		clear_extent_dirty(unpin, start, end, &cached_state);
		unpin_extent_range(fs_info, start, end, true);
		mutex_unlock(&fs_info->unused_bg_unpin_mutex);
		free_extent_state(cached_state);
		cond_resched();
	}

	if (btrfs_test_opt(fs_info, DISCARD_ASYNC)) {
		btrfs_discard_calc_delay(&fs_info->discard_ctl);
		btrfs_discard_schedule_work(&fs_info->discard_ctl, true);
	}

	/*
	 * Transaction is finished.  We don't need the lock anymore.  We
	 * do need to clean up the block groups in case of a transaction
	 * abort.
	 */
	deleted_bgs = &trans->transaction->deleted_bgs;
	list_for_each_entry_safe(block_group, tmp, deleted_bgs, bg_list) {
		u64 trimmed = 0;

		ret = -EROFS;
		if (!TRANS_ABORTED(trans))
			ret = btrfs_discard_extent(fs_info,
						   block_group->start,
						   block_group->length,
						   &trimmed);

		list_del_init(&block_group->bg_list);
		btrfs_unfreeze_block_group(block_group);
		btrfs_put_block_group(block_group);

		if (ret) {
			const char *errstr = btrfs_decode_error(ret);
			btrfs_warn(fs_info,
			   "discard failed while removing blockgroup: errno=%d %s",
				   ret, errstr);
		}
	}

	return 0;
}

/*
 * Drop one or more refs of @node.
 *
 * 1. Locate the extent refs.
 *    It's either inline in EXTENT/METADATA_ITEM or in keyed SHARED_* item.
 *    Locate it, then reduce the refs number or remove the ref line completely.
 *
 * 2. Update the refs count in EXTENT/METADATA_ITEM
 *
 * Inline backref case:
 *
 * in extent tree we have:
 *
 * 	item 0 key (13631488 EXTENT_ITEM 1048576) itemoff 16201 itemsize 82
 *		refs 2 gen 6 flags DATA
 *		extent data backref root FS_TREE objectid 258 offset 0 count 1
 *		extent data backref root FS_TREE objectid 257 offset 0 count 1
 *
 * This function gets called with:
 *
 *    node->bytenr = 13631488
 *    node->num_bytes = 1048576
 *    root_objectid = FS_TREE
 *    owner_objectid = 257
 *    owner_offset = 0
 *    refs_to_drop = 1
 *
 * Then we should get some like:
 *
 * 	item 0 key (13631488 EXTENT_ITEM 1048576) itemoff 16201 itemsize 82
 *		refs 1 gen 6 flags DATA
 *		extent data backref root FS_TREE objectid 258 offset 0 count 1
 *
 * Keyed backref case:
 *
 * in extent tree we have:
 *
 *	item 0 key (13631488 EXTENT_ITEM 1048576) itemoff 3971 itemsize 24
 *		refs 754 gen 6 flags DATA
 *	[...]
 *	item 2 key (13631488 EXTENT_DATA_REF <HASH>) itemoff 3915 itemsize 28
 *		extent data backref root FS_TREE objectid 866 offset 0 count 1
 *
 * This function get called with:
 *
 *    node->bytenr = 13631488
 *    node->num_bytes = 1048576
 *    root_objectid = FS_TREE
 *    owner_objectid = 866
 *    owner_offset = 0
 *    refs_to_drop = 1
 *
 * Then we should get some like:
 *
 *	item 0 key (13631488 EXTENT_ITEM 1048576) itemoff 3971 itemsize 24
 *		refs 753 gen 6 flags DATA
 *
 * And that (13631488 EXTENT_DATA_REF <HASH>) gets removed.
 */
static int __btrfs_free_extent(struct btrfs_trans_handle *trans,
			       struct btrfs_delayed_ref_node *node, u64 parent,
			       u64 root_objectid, u64 owner_objectid,
			       u64 owner_offset, int refs_to_drop,
			       struct btrfs_delayed_extent_op *extent_op)
{
	struct btrfs_fs_info *info = trans->fs_info;
	struct btrfs_key key;
	struct btrfs_path *path;
	struct btrfs_root *extent_root = info->extent_root;
	struct extent_buffer *leaf;
	struct btrfs_extent_item *ei;
	struct btrfs_extent_inline_ref *iref;
	int ret;
	int is_data;
	int extent_slot = 0;
	int found_extent = 0;
	int num_to_del = 1;
	u32 item_size;
	u64 refs;
	u64 bytenr = node->bytenr;
	u64 num_bytes = node->num_bytes;
	int last_ref = 0;
	bool skinny_metadata = btrfs_fs_incompat(info, SKINNY_METADATA);

	path = btrfs_alloc_path();
	if (!path)
		return -ENOMEM;

	is_data = owner_objectid >= BTRFS_FIRST_FREE_OBJECTID;

	if (!is_data && refs_to_drop != 1) {
		btrfs_crit(info,
"invalid refs_to_drop, dropping more than 1 refs for tree block %llu refs_to_drop %u",
			   node->bytenr, refs_to_drop);
		ret = -EINVAL;
		btrfs_abort_transaction(trans, ret);
		goto out;
	}

	if (is_data)
		skinny_metadata = false;

	ret = lookup_extent_backref(trans, path, &iref, bytenr, num_bytes,
				    parent, root_objectid, owner_objectid,
				    owner_offset);
	if (ret == 0) {
		/*
		 * Either the inline backref or the SHARED_DATA_REF/
		 * SHARED_BLOCK_REF is found
		 *
		 * Here is a quick path to locate EXTENT/METADATA_ITEM.
		 * It's possible the EXTENT/METADATA_ITEM is near current slot.
		 */
		extent_slot = path->slots[0];
		while (extent_slot >= 0) {
			btrfs_item_key_to_cpu(path->nodes[0], &key,
					      extent_slot);
			if (key.objectid != bytenr)
				break;
			if (key.type == BTRFS_EXTENT_ITEM_KEY &&
			    key.offset == num_bytes) {
				found_extent = 1;
				break;
			}
			if (key.type == BTRFS_METADATA_ITEM_KEY &&
			    key.offset == owner_objectid) {
				found_extent = 1;
				break;
			}

			/* Quick path didn't find the EXTEMT/METADATA_ITEM */
			if (path->slots[0] - extent_slot > 5)
				break;
			extent_slot--;
		}

		if (!found_extent) {
			if (iref) {
				btrfs_crit(info,
"invalid iref, no EXTENT/METADATA_ITEM found but has inline extent ref");
				btrfs_abort_transaction(trans, -EUCLEAN);
				goto err_dump;
			}
			/* Must be SHARED_* item, remove the backref first */
			ret = remove_extent_backref(trans, path, NULL,
						    refs_to_drop,
						    is_data, &last_ref);
			if (ret) {
				btrfs_abort_transaction(trans, ret);
				goto out;
			}
			btrfs_release_path(path);

			/* Slow path to locate EXTENT/METADATA_ITEM */
			key.objectid = bytenr;
			key.type = BTRFS_EXTENT_ITEM_KEY;
			key.offset = num_bytes;

			if (!is_data && skinny_metadata) {
				key.type = BTRFS_METADATA_ITEM_KEY;
				key.offset = owner_objectid;
			}

			ret = btrfs_search_slot(trans, extent_root,
						&key, path, -1, 1);
			if (ret > 0 && skinny_metadata && path->slots[0]) {
				/*
				 * Couldn't find our skinny metadata item,
				 * see if we have ye olde extent item.
				 */
				path->slots[0]--;
				btrfs_item_key_to_cpu(path->nodes[0], &key,
						      path->slots[0]);
				if (key.objectid == bytenr &&
				    key.type == BTRFS_EXTENT_ITEM_KEY &&
				    key.offset == num_bytes)
					ret = 0;
			}

			if (ret > 0 && skinny_metadata) {
				skinny_metadata = false;
				key.objectid = bytenr;
				key.type = BTRFS_EXTENT_ITEM_KEY;
				key.offset = num_bytes;
				btrfs_release_path(path);
				ret = btrfs_search_slot(trans, extent_root,
							&key, path, -1, 1);
			}

			if (ret) {
				btrfs_err(info,
					  "umm, got %d back from search, was looking for %llu",
					  ret, bytenr);
				if (ret > 0)
					btrfs_print_leaf(path->nodes[0]);
			}
			if (ret < 0) {
				btrfs_abort_transaction(trans, ret);
				goto out;
			}
			extent_slot = path->slots[0];
		}
	} else if (WARN_ON(ret == -ENOENT)) {
		btrfs_print_leaf(path->nodes[0]);
		btrfs_err(info,
			"unable to find ref byte nr %llu parent %llu root %llu  owner %llu offset %llu",
			bytenr, parent, root_objectid, owner_objectid,
			owner_offset);
		btrfs_abort_transaction(trans, ret);
		goto out;
	} else {
		btrfs_abort_transaction(trans, ret);
		goto out;
	}

	leaf = path->nodes[0];
	item_size = btrfs_item_size_nr(leaf, extent_slot);
	if (unlikely(item_size < sizeof(*ei))) {
		ret = -EINVAL;
		btrfs_print_v0_err(info);
		btrfs_abort_transaction(trans, ret);
		goto out;
	}
	ei = btrfs_item_ptr(leaf, extent_slot,
			    struct btrfs_extent_item);
	if (owner_objectid < BTRFS_FIRST_FREE_OBJECTID &&
	    key.type == BTRFS_EXTENT_ITEM_KEY) {
		struct btrfs_tree_block_info *bi;
		if (item_size < sizeof(*ei) + sizeof(*bi)) {
			btrfs_crit(info,
"invalid extent item size for key (%llu, %u, %llu) owner %llu, has %u expect >= %zu",
				   key.objectid, key.type, key.offset,
				   owner_objectid, item_size,
				   sizeof(*ei) + sizeof(*bi));
			btrfs_abort_transaction(trans, -EUCLEAN);
			goto err_dump;
		}
		bi = (struct btrfs_tree_block_info *)(ei + 1);
		WARN_ON(owner_objectid != btrfs_tree_block_level(leaf, bi));
	}

	refs = btrfs_extent_refs(leaf, ei);
	if (refs < refs_to_drop) {
		btrfs_crit(info,
		"trying to drop %d refs but we only have %llu for bytenr %llu",
			  refs_to_drop, refs, bytenr);
		btrfs_abort_transaction(trans, -EUCLEAN);
		goto err_dump;
	}
	refs -= refs_to_drop;

	if (refs > 0) {
		if (extent_op)
			__run_delayed_extent_op(extent_op, leaf, ei);
		/*
		 * In the case of inline back ref, reference count will
		 * be updated by remove_extent_backref
		 */
		if (iref) {
			if (!found_extent) {
				btrfs_crit(info,
"invalid iref, got inlined extent ref but no EXTENT/METADATA_ITEM found");
				btrfs_abort_transaction(trans, -EUCLEAN);
				goto err_dump;
			}
		} else {
			btrfs_set_extent_refs(leaf, ei, refs);
			btrfs_mark_buffer_dirty(leaf);
		}
		if (found_extent) {
			ret = remove_extent_backref(trans, path, iref,
						    refs_to_drop, is_data,
						    &last_ref);
			if (ret) {
				btrfs_abort_transaction(trans, ret);
				goto out;
			}
		}
	} else {
		/* In this branch refs == 1 */
		if (found_extent) {
			if (is_data && refs_to_drop !=
			    extent_data_ref_count(path, iref)) {
				btrfs_crit(info,
		"invalid refs_to_drop, current refs %u refs_to_drop %u",
					   extent_data_ref_count(path, iref),
					   refs_to_drop);
				btrfs_abort_transaction(trans, -EUCLEAN);
				goto err_dump;
			}
			if (iref) {
				if (path->slots[0] != extent_slot) {
					btrfs_crit(info,
"invalid iref, extent item key (%llu %u %llu) doesn't have wanted iref",
						   key.objectid, key.type,
						   key.offset);
					btrfs_abort_transaction(trans, -EUCLEAN);
					goto err_dump;
				}
			} else {
				/*
				 * No inline ref, we must be at SHARED_* item,
				 * And it's single ref, it must be:
				 * |	extent_slot	  ||extent_slot + 1|
				 * [ EXTENT/METADATA_ITEM ][ SHARED_* ITEM ]
				 */
				if (path->slots[0] != extent_slot + 1) {
					btrfs_crit(info,
	"invalid SHARED_* item, previous item is not EXTENT/METADATA_ITEM");
					btrfs_abort_transaction(trans, -EUCLEAN);
					goto err_dump;
				}
				path->slots[0] = extent_slot;
				num_to_del = 2;
			}
		}

		last_ref = 1;
		ret = btrfs_del_items(trans, extent_root, path, path->slots[0],
				      num_to_del);
		if (ret) {
			btrfs_abort_transaction(trans, ret);
			goto out;
		}
		btrfs_release_path(path);

		if (is_data) {
			ret = btrfs_del_csums(trans, info->csum_root, bytenr,
					      num_bytes);
			if (ret) {
				btrfs_abort_transaction(trans, ret);
				goto out;
			}
		}

		ret = add_to_free_space_tree(trans, bytenr, num_bytes);
		if (ret) {
			btrfs_abort_transaction(trans, ret);
			goto out;
		}

		ret = btrfs_update_block_group(trans, bytenr, num_bytes, 0);
		if (ret) {
			btrfs_abort_transaction(trans, ret);
			goto out;
		}
	}
	btrfs_release_path(path);

out:
	btrfs_free_path(path);
	return ret;
err_dump:
	/*
	 * Leaf dump can take up a lot of log buffer, so we only do full leaf
	 * dump for debug build.
	 */
	if (IS_ENABLED(CONFIG_BTRFS_DEBUG)) {
		btrfs_crit(info, "path->slots[0]=%d extent_slot=%d",
			   path->slots[0], extent_slot);
		btrfs_print_leaf(path->nodes[0]);
	}

	btrfs_free_path(path);
	return -EUCLEAN;
}

/*
 * when we free an block, it is possible (and likely) that we free the last
 * delayed ref for that extent as well.  This searches the delayed ref tree for
 * a given extent, and if there are no other delayed refs to be processed, it
 * removes it from the tree.
 */
static noinline int check_ref_cleanup(struct btrfs_trans_handle *trans,
				      u64 bytenr)
{
	struct btrfs_delayed_ref_head *head;
	struct btrfs_delayed_ref_root *delayed_refs;
	int ret = 0;

	delayed_refs = &trans->transaction->delayed_refs;
	spin_lock(&delayed_refs->lock);
	head = btrfs_find_delayed_ref_head(delayed_refs, bytenr);
	if (!head)
		goto out_delayed_unlock;

	spin_lock(&head->lock);
	if (!RB_EMPTY_ROOT(&head->ref_tree.rb_root))
		goto out;

	if (cleanup_extent_op(head) != NULL)
		goto out;

	/*
	 * waiting for the lock here would deadlock.  If someone else has it
	 * locked they are already in the process of dropping it anyway
	 */
	if (!mutex_trylock(&head->mutex))
		goto out;

	btrfs_delete_ref_head(delayed_refs, head);
	head->processing = 0;

	spin_unlock(&head->lock);
	spin_unlock(&delayed_refs->lock);

	BUG_ON(head->extent_op);
	if (head->must_insert_reserved)
		ret = 1;

	btrfs_cleanup_ref_head_accounting(trans->fs_info, delayed_refs, head);
	mutex_unlock(&head->mutex);
	btrfs_put_delayed_ref_head(head);
	return ret;
out:
	spin_unlock(&head->lock);

out_delayed_unlock:
	spin_unlock(&delayed_refs->lock);
	return 0;
}

void btrfs_free_tree_block(struct btrfs_trans_handle *trans,
			   struct btrfs_root *root,
			   struct extent_buffer *buf,
			   u64 parent, int last_ref)
{
	struct btrfs_fs_info *fs_info = root->fs_info;
	struct btrfs_ref generic_ref = { 0 };
	int ret;

	btrfs_init_generic_ref(&generic_ref, BTRFS_DROP_DELAYED_REF,
			       buf->start, buf->len, parent);
	btrfs_init_tree_ref(&generic_ref, btrfs_header_level(buf),
			    root->root_key.objectid);

	if (root->root_key.objectid != BTRFS_TREE_LOG_OBJECTID) {
		btrfs_ref_tree_mod(fs_info, &generic_ref);
		ret = btrfs_add_delayed_tree_ref(trans, &generic_ref, NULL);
		BUG_ON(ret); /* -ENOMEM */
	}

	if (last_ref && btrfs_header_generation(buf) == trans->transid) {
		struct btrfs_block_group *cache;
		bool must_pin = false;

		if (root->root_key.objectid != BTRFS_TREE_LOG_OBJECTID) {
			ret = check_ref_cleanup(trans, buf->start);
			if (!ret) {
				btrfs_redirty_list_add(trans->transaction, buf);
				goto out;
			}
		}

		cache = btrfs_lookup_block_group(fs_info, buf->start);

		if (btrfs_header_flag(buf, BTRFS_HEADER_FLAG_WRITTEN)) {
			pin_down_extent(trans, cache, buf->start, buf->len, 1);
			btrfs_put_block_group(cache);
			goto out;
		}

<<<<<<< HEAD
		if (btrfs_is_zoned(fs_info)) {
=======
		/*
		 * If this is a leaf and there are tree mod log users, we may
		 * have recorded mod log operations that point to this leaf.
		 * So we must make sure no one reuses this leaf's extent before
		 * mod log operations are applied to a node, otherwise after
		 * rewinding a node using the mod log operations we get an
		 * inconsistent btree, as the leaf's extent may now be used as
		 * a node or leaf for another different btree.
		 * We are safe from races here because at this point no other
		 * node or root points to this extent buffer, so if after this
		 * check a new tree mod log user joins, it will not be able to
		 * find a node pointing to this leaf and record operations that
		 * point to this leaf.
		 */
		if (btrfs_header_level(buf) == 0) {
			read_lock(&fs_info->tree_mod_log_lock);
			must_pin = !list_empty(&fs_info->tree_mod_seq_list);
			read_unlock(&fs_info->tree_mod_log_lock);
		}

		if (must_pin || btrfs_is_zoned(fs_info)) {
>>>>>>> 7aef27f0
			btrfs_redirty_list_add(trans->transaction, buf);
			pin_down_extent(trans, cache, buf->start, buf->len, 1);
			btrfs_put_block_group(cache);
			goto out;
		}

		WARN_ON(test_bit(EXTENT_BUFFER_DIRTY, &buf->bflags));

		btrfs_add_free_space(cache, buf->start, buf->len);
		btrfs_free_reserved_bytes(cache, buf->len, 0);
		btrfs_put_block_group(cache);
		trace_btrfs_reserved_extent_free(fs_info, buf->start, buf->len);
	}
out:
	if (last_ref) {
		/*
		 * Deleting the buffer, clear the corrupt flag since it doesn't
		 * matter anymore.
		 */
		clear_bit(EXTENT_BUFFER_CORRUPT, &buf->bflags);
	}
}

/* Can return -ENOMEM */
int btrfs_free_extent(struct btrfs_trans_handle *trans, struct btrfs_ref *ref)
{
	struct btrfs_fs_info *fs_info = trans->fs_info;
	int ret;

	if (btrfs_is_testing(fs_info))
		return 0;

	/*
	 * tree log blocks never actually go into the extent allocation
	 * tree, just update pinning info and exit early.
	 */
	if ((ref->type == BTRFS_REF_METADATA &&
	     ref->tree_ref.root == BTRFS_TREE_LOG_OBJECTID) ||
	    (ref->type == BTRFS_REF_DATA &&
	     ref->data_ref.ref_root == BTRFS_TREE_LOG_OBJECTID)) {
		/* unlocks the pinned mutex */
		btrfs_pin_extent(trans, ref->bytenr, ref->len, 1);
		ret = 0;
	} else if (ref->type == BTRFS_REF_METADATA) {
		ret = btrfs_add_delayed_tree_ref(trans, ref, NULL);
	} else {
		ret = btrfs_add_delayed_data_ref(trans, ref, 0);
	}

	if (!((ref->type == BTRFS_REF_METADATA &&
	       ref->tree_ref.root == BTRFS_TREE_LOG_OBJECTID) ||
	      (ref->type == BTRFS_REF_DATA &&
	       ref->data_ref.ref_root == BTRFS_TREE_LOG_OBJECTID)))
		btrfs_ref_tree_mod(fs_info, ref);

	return ret;
}

enum btrfs_loop_type {
	LOOP_CACHING_NOWAIT,
	LOOP_CACHING_WAIT,
	LOOP_ALLOC_CHUNK,
	LOOP_NO_EMPTY_SIZE,
};

static inline void
btrfs_lock_block_group(struct btrfs_block_group *cache,
		       int delalloc)
{
	if (delalloc)
		down_read(&cache->data_rwsem);
}

static inline void btrfs_grab_block_group(struct btrfs_block_group *cache,
		       int delalloc)
{
	btrfs_get_block_group(cache);
	if (delalloc)
		down_read(&cache->data_rwsem);
}

static struct btrfs_block_group *btrfs_lock_cluster(
		   struct btrfs_block_group *block_group,
		   struct btrfs_free_cluster *cluster,
		   int delalloc)
	__acquires(&cluster->refill_lock)
{
	struct btrfs_block_group *used_bg = NULL;

	spin_lock(&cluster->refill_lock);
	while (1) {
		used_bg = cluster->block_group;
		if (!used_bg)
			return NULL;

		if (used_bg == block_group)
			return used_bg;

		btrfs_get_block_group(used_bg);

		if (!delalloc)
			return used_bg;

		if (down_read_trylock(&used_bg->data_rwsem))
			return used_bg;

		spin_unlock(&cluster->refill_lock);

		/* We should only have one-level nested. */
		down_read_nested(&used_bg->data_rwsem, SINGLE_DEPTH_NESTING);

		spin_lock(&cluster->refill_lock);
		if (used_bg == cluster->block_group)
			return used_bg;

		up_read(&used_bg->data_rwsem);
		btrfs_put_block_group(used_bg);
	}
}

static inline void
btrfs_release_block_group(struct btrfs_block_group *cache,
			 int delalloc)
{
	if (delalloc)
		up_read(&cache->data_rwsem);
	btrfs_put_block_group(cache);
}

enum btrfs_extent_allocation_policy {
	BTRFS_EXTENT_ALLOC_CLUSTERED,
	BTRFS_EXTENT_ALLOC_ZONED,
};

/*
 * Structure used internally for find_free_extent() function.  Wraps needed
 * parameters.
 */
struct find_free_extent_ctl {
	/* Basic allocation info */
	u64 num_bytes;
	u64 empty_size;
	u64 flags;
	int delalloc;

	/* Where to start the search inside the bg */
	u64 search_start;

	/* For clustered allocation */
	u64 empty_cluster;
	struct btrfs_free_cluster *last_ptr;
	bool use_cluster;

	bool have_caching_bg;
	bool orig_have_caching_bg;

	/* Allocation is called for tree-log */
	bool for_treelog;

	/* RAID index, converted from flags */
	int index;

	/*
	 * Current loop number, check find_free_extent_update_loop() for details
	 */
	int loop;

	/*
	 * Whether we're refilling a cluster, if true we need to re-search
	 * current block group but don't try to refill the cluster again.
	 */
	bool retry_clustered;

	/*
	 * Whether we're updating free space cache, if true we need to re-search
	 * current block group but don't try updating free space cache again.
	 */
	bool retry_unclustered;

	/* If current block group is cached */
	int cached;

	/* Max contiguous hole found */
	u64 max_extent_size;

	/* Total free space from free space cache, not always contiguous */
	u64 total_free_space;

	/* Found result */
	u64 found_offset;

	/* Hint where to start looking for an empty space */
	u64 hint_byte;

	/* Allocation policy */
	enum btrfs_extent_allocation_policy policy;
};


/*
 * Helper function for find_free_extent().
 *
 * Return -ENOENT to inform caller that we need fallback to unclustered mode.
 * Return -EAGAIN to inform caller that we need to re-search this block group
 * Return >0 to inform caller that we find nothing
 * Return 0 means we have found a location and set ffe_ctl->found_offset.
 */
static int find_free_extent_clustered(struct btrfs_block_group *bg,
				      struct find_free_extent_ctl *ffe_ctl,
				      struct btrfs_block_group **cluster_bg_ret)
{
	struct btrfs_block_group *cluster_bg;
	struct btrfs_free_cluster *last_ptr = ffe_ctl->last_ptr;
	u64 aligned_cluster;
	u64 offset;
	int ret;

	cluster_bg = btrfs_lock_cluster(bg, last_ptr, ffe_ctl->delalloc);
	if (!cluster_bg)
		goto refill_cluster;
	if (cluster_bg != bg && (cluster_bg->ro ||
	    !block_group_bits(cluster_bg, ffe_ctl->flags)))
		goto release_cluster;

	offset = btrfs_alloc_from_cluster(cluster_bg, last_ptr,
			ffe_ctl->num_bytes, cluster_bg->start,
			&ffe_ctl->max_extent_size);
	if (offset) {
		/* We have a block, we're done */
		spin_unlock(&last_ptr->refill_lock);
		trace_btrfs_reserve_extent_cluster(cluster_bg,
				ffe_ctl->search_start, ffe_ctl->num_bytes);
		*cluster_bg_ret = cluster_bg;
		ffe_ctl->found_offset = offset;
		return 0;
	}
	WARN_ON(last_ptr->block_group != cluster_bg);

release_cluster:
	/*
	 * If we are on LOOP_NO_EMPTY_SIZE, we can't set up a new clusters, so
	 * lets just skip it and let the allocator find whatever block it can
	 * find. If we reach this point, we will have tried the cluster
	 * allocator plenty of times and not have found anything, so we are
	 * likely way too fragmented for the clustering stuff to find anything.
	 *
	 * However, if the cluster is taken from the current block group,
	 * release the cluster first, so that we stand a better chance of
	 * succeeding in the unclustered allocation.
	 */
	if (ffe_ctl->loop >= LOOP_NO_EMPTY_SIZE && cluster_bg != bg) {
		spin_unlock(&last_ptr->refill_lock);
		btrfs_release_block_group(cluster_bg, ffe_ctl->delalloc);
		return -ENOENT;
	}

	/* This cluster didn't work out, free it and start over */
	btrfs_return_cluster_to_free_space(NULL, last_ptr);

	if (cluster_bg != bg)
		btrfs_release_block_group(cluster_bg, ffe_ctl->delalloc);

refill_cluster:
	if (ffe_ctl->loop >= LOOP_NO_EMPTY_SIZE) {
		spin_unlock(&last_ptr->refill_lock);
		return -ENOENT;
	}

	aligned_cluster = max_t(u64,
			ffe_ctl->empty_cluster + ffe_ctl->empty_size,
			bg->full_stripe_len);
	ret = btrfs_find_space_cluster(bg, last_ptr, ffe_ctl->search_start,
			ffe_ctl->num_bytes, aligned_cluster);
	if (ret == 0) {
		/* Now pull our allocation out of this cluster */
		offset = btrfs_alloc_from_cluster(bg, last_ptr,
				ffe_ctl->num_bytes, ffe_ctl->search_start,
				&ffe_ctl->max_extent_size);
		if (offset) {
			/* We found one, proceed */
			spin_unlock(&last_ptr->refill_lock);
			trace_btrfs_reserve_extent_cluster(bg,
					ffe_ctl->search_start,
					ffe_ctl->num_bytes);
			ffe_ctl->found_offset = offset;
			return 0;
		}
	} else if (!ffe_ctl->cached && ffe_ctl->loop > LOOP_CACHING_NOWAIT &&
		   !ffe_ctl->retry_clustered) {
		spin_unlock(&last_ptr->refill_lock);

		ffe_ctl->retry_clustered = true;
		btrfs_wait_block_group_cache_progress(bg, ffe_ctl->num_bytes +
				ffe_ctl->empty_cluster + ffe_ctl->empty_size);
		return -EAGAIN;
	}
	/*
	 * At this point we either didn't find a cluster or we weren't able to
	 * allocate a block from our cluster.  Free the cluster we've been
	 * trying to use, and go to the next block group.
	 */
	btrfs_return_cluster_to_free_space(NULL, last_ptr);
	spin_unlock(&last_ptr->refill_lock);
	return 1;
}

/*
 * Return >0 to inform caller that we find nothing
 * Return 0 when we found an free extent and set ffe_ctrl->found_offset
 * Return -EAGAIN to inform caller that we need to re-search this block group
 */
static int find_free_extent_unclustered(struct btrfs_block_group *bg,
					struct find_free_extent_ctl *ffe_ctl)
{
	struct btrfs_free_cluster *last_ptr = ffe_ctl->last_ptr;
	u64 offset;

	/*
	 * We are doing an unclustered allocation, set the fragmented flag so
	 * we don't bother trying to setup a cluster again until we get more
	 * space.
	 */
	if (unlikely(last_ptr)) {
		spin_lock(&last_ptr->lock);
		last_ptr->fragmented = 1;
		spin_unlock(&last_ptr->lock);
	}
	if (ffe_ctl->cached) {
		struct btrfs_free_space_ctl *free_space_ctl;

		free_space_ctl = bg->free_space_ctl;
		spin_lock(&free_space_ctl->tree_lock);
		if (free_space_ctl->free_space <
		    ffe_ctl->num_bytes + ffe_ctl->empty_cluster +
		    ffe_ctl->empty_size) {
			ffe_ctl->total_free_space = max_t(u64,
					ffe_ctl->total_free_space,
					free_space_ctl->free_space);
			spin_unlock(&free_space_ctl->tree_lock);
			return 1;
		}
		spin_unlock(&free_space_ctl->tree_lock);
	}

	offset = btrfs_find_space_for_alloc(bg, ffe_ctl->search_start,
			ffe_ctl->num_bytes, ffe_ctl->empty_size,
			&ffe_ctl->max_extent_size);

	/*
	 * If we didn't find a chunk, and we haven't failed on this block group
	 * before, and this block group is in the middle of caching and we are
	 * ok with waiting, then go ahead and wait for progress to be made, and
	 * set @retry_unclustered to true.
	 *
	 * If @retry_unclustered is true then we've already waited on this
	 * block group once and should move on to the next block group.
	 */
	if (!offset && !ffe_ctl->retry_unclustered && !ffe_ctl->cached &&
	    ffe_ctl->loop > LOOP_CACHING_NOWAIT) {
		btrfs_wait_block_group_cache_progress(bg, ffe_ctl->num_bytes +
						      ffe_ctl->empty_size);
		ffe_ctl->retry_unclustered = true;
		return -EAGAIN;
	} else if (!offset) {
		return 1;
	}
	ffe_ctl->found_offset = offset;
	return 0;
}

static int do_allocation_clustered(struct btrfs_block_group *block_group,
				   struct find_free_extent_ctl *ffe_ctl,
				   struct btrfs_block_group **bg_ret)
{
	int ret;

	/* We want to try and use the cluster allocator, so lets look there */
	if (ffe_ctl->last_ptr && ffe_ctl->use_cluster) {
		ret = find_free_extent_clustered(block_group, ffe_ctl, bg_ret);
		if (ret >= 0 || ret == -EAGAIN)
			return ret;
		/* ret == -ENOENT case falls through */
	}

	return find_free_extent_unclustered(block_group, ffe_ctl);
}

/*
 * Tree-log block group locking
 * ============================
 *
 * fs_info::treelog_bg_lock protects the fs_info::treelog_bg which
 * indicates the starting address of a block group, which is reserved only
 * for tree-log metadata.
 *
 * Lock nesting
 * ============
 *
 * space_info::lock
 *   block_group::lock
 *     fs_info::treelog_bg_lock
 */

/*
 * Simple allocator for sequential-only block group. It only allows sequential
 * allocation. No need to play with trees. This function also reserves the
 * bytes as in btrfs_add_reserved_bytes.
 */
static int do_allocation_zoned(struct btrfs_block_group *block_group,
			       struct find_free_extent_ctl *ffe_ctl,
			       struct btrfs_block_group **bg_ret)
{
	struct btrfs_fs_info *fs_info = block_group->fs_info;
	struct btrfs_space_info *space_info = block_group->space_info;
	struct btrfs_free_space_ctl *ctl = block_group->free_space_ctl;
	u64 start = block_group->start;
	u64 num_bytes = ffe_ctl->num_bytes;
	u64 avail;
	u64 bytenr = block_group->start;
	u64 log_bytenr;
	int ret = 0;
	bool skip;

	ASSERT(btrfs_is_zoned(block_group->fs_info));

	/*
	 * Do not allow non-tree-log blocks in the dedicated tree-log block
	 * group, and vice versa.
	 */
	spin_lock(&fs_info->treelog_bg_lock);
	log_bytenr = fs_info->treelog_bg;
	skip = log_bytenr && ((ffe_ctl->for_treelog && bytenr != log_bytenr) ||
			      (!ffe_ctl->for_treelog && bytenr == log_bytenr));
	spin_unlock(&fs_info->treelog_bg_lock);
	if (skip)
		return 1;

	spin_lock(&space_info->lock);
	spin_lock(&block_group->lock);
	spin_lock(&fs_info->treelog_bg_lock);

	ASSERT(!ffe_ctl->for_treelog ||
	       block_group->start == fs_info->treelog_bg ||
	       fs_info->treelog_bg == 0);

	if (block_group->ro) {
		ret = 1;
		goto out;
	}

	/*
	 * Do not allow currently using block group to be tree-log dedicated
	 * block group.
	 */
	if (ffe_ctl->for_treelog && !fs_info->treelog_bg &&
	    (block_group->used || block_group->reserved)) {
		ret = 1;
		goto out;
	}

	avail = block_group->length - block_group->alloc_offset;
	if (avail < num_bytes) {
		if (ffe_ctl->max_extent_size < avail) {
			/*
			 * With sequential allocator, free space is always
			 * contiguous
			 */
			ffe_ctl->max_extent_size = avail;
			ffe_ctl->total_free_space = avail;
		}
		ret = 1;
		goto out;
	}

	if (ffe_ctl->for_treelog && !fs_info->treelog_bg)
		fs_info->treelog_bg = block_group->start;

	ffe_ctl->found_offset = start + block_group->alloc_offset;
	block_group->alloc_offset += num_bytes;
	spin_lock(&ctl->tree_lock);
	ctl->free_space -= num_bytes;
	spin_unlock(&ctl->tree_lock);

	/*
	 * We do not check if found_offset is aligned to stripesize. The
	 * address is anyway rewritten when using zone append writing.
	 */

	ffe_ctl->search_start = ffe_ctl->found_offset;

out:
	if (ret && ffe_ctl->for_treelog)
		fs_info->treelog_bg = 0;
	spin_unlock(&fs_info->treelog_bg_lock);
	spin_unlock(&block_group->lock);
	spin_unlock(&space_info->lock);
	return ret;
}

static int do_allocation(struct btrfs_block_group *block_group,
			 struct find_free_extent_ctl *ffe_ctl,
			 struct btrfs_block_group **bg_ret)
{
	switch (ffe_ctl->policy) {
	case BTRFS_EXTENT_ALLOC_CLUSTERED:
		return do_allocation_clustered(block_group, ffe_ctl, bg_ret);
	case BTRFS_EXTENT_ALLOC_ZONED:
		return do_allocation_zoned(block_group, ffe_ctl, bg_ret);
	default:
		BUG();
	}
}

static void release_block_group(struct btrfs_block_group *block_group,
				struct find_free_extent_ctl *ffe_ctl,
				int delalloc)
{
	switch (ffe_ctl->policy) {
	case BTRFS_EXTENT_ALLOC_CLUSTERED:
		ffe_ctl->retry_clustered = false;
		ffe_ctl->retry_unclustered = false;
		break;
	case BTRFS_EXTENT_ALLOC_ZONED:
		/* Nothing to do */
		break;
	default:
		BUG();
	}

	BUG_ON(btrfs_bg_flags_to_raid_index(block_group->flags) !=
	       ffe_ctl->index);
	btrfs_release_block_group(block_group, delalloc);
}

static void found_extent_clustered(struct find_free_extent_ctl *ffe_ctl,
				   struct btrfs_key *ins)
{
	struct btrfs_free_cluster *last_ptr = ffe_ctl->last_ptr;

	if (!ffe_ctl->use_cluster && last_ptr) {
		spin_lock(&last_ptr->lock);
		last_ptr->window_start = ins->objectid;
		spin_unlock(&last_ptr->lock);
	}
}

static void found_extent(struct find_free_extent_ctl *ffe_ctl,
			 struct btrfs_key *ins)
{
	switch (ffe_ctl->policy) {
	case BTRFS_EXTENT_ALLOC_CLUSTERED:
		found_extent_clustered(ffe_ctl, ins);
		break;
	case BTRFS_EXTENT_ALLOC_ZONED:
		/* Nothing to do */
		break;
	default:
		BUG();
	}
}

static int chunk_allocation_failed(struct find_free_extent_ctl *ffe_ctl)
{
	switch (ffe_ctl->policy) {
	case BTRFS_EXTENT_ALLOC_CLUSTERED:
		/*
		 * If we can't allocate a new chunk we've already looped through
		 * at least once, move on to the NO_EMPTY_SIZE case.
		 */
		ffe_ctl->loop = LOOP_NO_EMPTY_SIZE;
		return 0;
	case BTRFS_EXTENT_ALLOC_ZONED:
		/* Give up here */
		return -ENOSPC;
	default:
		BUG();
	}
}

/*
 * Return >0 means caller needs to re-search for free extent
 * Return 0 means we have the needed free extent.
 * Return <0 means we failed to locate any free extent.
 */
static int find_free_extent_update_loop(struct btrfs_fs_info *fs_info,
					struct btrfs_key *ins,
					struct find_free_extent_ctl *ffe_ctl,
					bool full_search)
{
	struct btrfs_root *root = fs_info->extent_root;
	int ret;

	if ((ffe_ctl->loop == LOOP_CACHING_NOWAIT) &&
	    ffe_ctl->have_caching_bg && !ffe_ctl->orig_have_caching_bg)
		ffe_ctl->orig_have_caching_bg = true;

	if (!ins->objectid && ffe_ctl->loop >= LOOP_CACHING_WAIT &&
	    ffe_ctl->have_caching_bg)
		return 1;

	if (!ins->objectid && ++(ffe_ctl->index) < BTRFS_NR_RAID_TYPES)
		return 1;

	if (ins->objectid) {
		found_extent(ffe_ctl, ins);
		return 0;
	}

	/*
	 * LOOP_CACHING_NOWAIT, search partially cached block groups, kicking
	 *			caching kthreads as we move along
	 * LOOP_CACHING_WAIT, search everything, and wait if our bg is caching
	 * LOOP_ALLOC_CHUNK, force a chunk allocation and try again
	 * LOOP_NO_EMPTY_SIZE, set empty_size and empty_cluster to 0 and try
	 *		       again
	 */
	if (ffe_ctl->loop < LOOP_NO_EMPTY_SIZE) {
		ffe_ctl->index = 0;
		if (ffe_ctl->loop == LOOP_CACHING_NOWAIT) {
			/*
			 * We want to skip the LOOP_CACHING_WAIT step if we
			 * don't have any uncached bgs and we've already done a
			 * full search through.
			 */
			if (ffe_ctl->orig_have_caching_bg || !full_search)
				ffe_ctl->loop = LOOP_CACHING_WAIT;
			else
				ffe_ctl->loop = LOOP_ALLOC_CHUNK;
		} else {
			ffe_ctl->loop++;
		}

		if (ffe_ctl->loop == LOOP_ALLOC_CHUNK) {
			struct btrfs_trans_handle *trans;
			int exist = 0;

			trans = current->journal_info;
			if (trans)
				exist = 1;
			else
				trans = btrfs_join_transaction(root);

			if (IS_ERR(trans)) {
				ret = PTR_ERR(trans);
				return ret;
			}

			ret = btrfs_chunk_alloc(trans, ffe_ctl->flags,
						CHUNK_ALLOC_FORCE);

			/* Do not bail out on ENOSPC since we can do more. */
			if (ret == -ENOSPC)
				ret = chunk_allocation_failed(ffe_ctl);
			else if (ret < 0)
				btrfs_abort_transaction(trans, ret);
			else
				ret = 0;
			if (!exist)
				btrfs_end_transaction(trans);
			if (ret)
				return ret;
		}

		if (ffe_ctl->loop == LOOP_NO_EMPTY_SIZE) {
			if (ffe_ctl->policy != BTRFS_EXTENT_ALLOC_CLUSTERED)
				return -ENOSPC;

			/*
			 * Don't loop again if we already have no empty_size and
			 * no empty_cluster.
			 */
			if (ffe_ctl->empty_size == 0 &&
			    ffe_ctl->empty_cluster == 0)
				return -ENOSPC;
			ffe_ctl->empty_size = 0;
			ffe_ctl->empty_cluster = 0;
		}
		return 1;
	}
	return -ENOSPC;
}

static int prepare_allocation_clustered(struct btrfs_fs_info *fs_info,
					struct find_free_extent_ctl *ffe_ctl,
					struct btrfs_space_info *space_info,
					struct btrfs_key *ins)
{
	/*
	 * If our free space is heavily fragmented we may not be able to make
	 * big contiguous allocations, so instead of doing the expensive search
	 * for free space, simply return ENOSPC with our max_extent_size so we
	 * can go ahead and search for a more manageable chunk.
	 *
	 * If our max_extent_size is large enough for our allocation simply
	 * disable clustering since we will likely not be able to find enough
	 * space to create a cluster and induce latency trying.
	 */
	if (space_info->max_extent_size) {
		spin_lock(&space_info->lock);
		if (space_info->max_extent_size &&
		    ffe_ctl->num_bytes > space_info->max_extent_size) {
			ins->offset = space_info->max_extent_size;
			spin_unlock(&space_info->lock);
			return -ENOSPC;
		} else if (space_info->max_extent_size) {
			ffe_ctl->use_cluster = false;
		}
		spin_unlock(&space_info->lock);
	}

	ffe_ctl->last_ptr = fetch_cluster_info(fs_info, space_info,
					       &ffe_ctl->empty_cluster);
	if (ffe_ctl->last_ptr) {
		struct btrfs_free_cluster *last_ptr = ffe_ctl->last_ptr;

		spin_lock(&last_ptr->lock);
		if (last_ptr->block_group)
			ffe_ctl->hint_byte = last_ptr->window_start;
		if (last_ptr->fragmented) {
			/*
			 * We still set window_start so we can keep track of the
			 * last place we found an allocation to try and save
			 * some time.
			 */
			ffe_ctl->hint_byte = last_ptr->window_start;
			ffe_ctl->use_cluster = false;
		}
		spin_unlock(&last_ptr->lock);
	}

	return 0;
}

static int prepare_allocation(struct btrfs_fs_info *fs_info,
			      struct find_free_extent_ctl *ffe_ctl,
			      struct btrfs_space_info *space_info,
			      struct btrfs_key *ins)
{
	switch (ffe_ctl->policy) {
	case BTRFS_EXTENT_ALLOC_CLUSTERED:
		return prepare_allocation_clustered(fs_info, ffe_ctl,
						    space_info, ins);
	case BTRFS_EXTENT_ALLOC_ZONED:
		if (ffe_ctl->for_treelog) {
			spin_lock(&fs_info->treelog_bg_lock);
			if (fs_info->treelog_bg)
				ffe_ctl->hint_byte = fs_info->treelog_bg;
			spin_unlock(&fs_info->treelog_bg_lock);
		}
		return 0;
	default:
		BUG();
	}
}

/*
 * walks the btree of allocated extents and find a hole of a given size.
 * The key ins is changed to record the hole:
 * ins->objectid == start position
 * ins->flags = BTRFS_EXTENT_ITEM_KEY
 * ins->offset == the size of the hole.
 * Any available blocks before search_start are skipped.
 *
 * If there is no suitable free space, we will record the max size of
 * the free space extent currently.
 *
 * The overall logic and call chain:
 *
 * find_free_extent()
 * |- Iterate through all block groups
 * |  |- Get a valid block group
 * |  |- Try to do clustered allocation in that block group
 * |  |- Try to do unclustered allocation in that block group
 * |  |- Check if the result is valid
 * |  |  |- If valid, then exit
 * |  |- Jump to next block group
 * |
 * |- Push harder to find free extents
 *    |- If not found, re-iterate all block groups
 */
static noinline int find_free_extent(struct btrfs_root *root,
				u64 ram_bytes, u64 num_bytes, u64 empty_size,
				u64 hint_byte_orig, struct btrfs_key *ins,
				u64 flags, int delalloc)
{
	struct btrfs_fs_info *fs_info = root->fs_info;
	int ret = 0;
	int cache_block_group_error = 0;
	struct btrfs_block_group *block_group = NULL;
	struct find_free_extent_ctl ffe_ctl = {0};
	struct btrfs_space_info *space_info;
	bool full_search = false;
	bool for_treelog = (root->root_key.objectid == BTRFS_TREE_LOG_OBJECTID);

	WARN_ON(num_bytes < fs_info->sectorsize);

	ffe_ctl.num_bytes = num_bytes;
	ffe_ctl.empty_size = empty_size;
	ffe_ctl.flags = flags;
	ffe_ctl.search_start = 0;
	ffe_ctl.delalloc = delalloc;
	ffe_ctl.index = btrfs_bg_flags_to_raid_index(flags);
	ffe_ctl.have_caching_bg = false;
	ffe_ctl.orig_have_caching_bg = false;
	ffe_ctl.found_offset = 0;
	ffe_ctl.hint_byte = hint_byte_orig;
	ffe_ctl.for_treelog = for_treelog;
	ffe_ctl.policy = BTRFS_EXTENT_ALLOC_CLUSTERED;

	/* For clustered allocation */
	ffe_ctl.retry_clustered = false;
	ffe_ctl.retry_unclustered = false;
	ffe_ctl.last_ptr = NULL;
	ffe_ctl.use_cluster = true;

	if (btrfs_is_zoned(fs_info))
		ffe_ctl.policy = BTRFS_EXTENT_ALLOC_ZONED;

	ins->type = BTRFS_EXTENT_ITEM_KEY;
	ins->objectid = 0;
	ins->offset = 0;

	trace_find_free_extent(root, num_bytes, empty_size, flags);

	space_info = btrfs_find_space_info(fs_info, flags);
	if (!space_info) {
		btrfs_err(fs_info, "No space info for %llu", flags);
		return -ENOSPC;
	}

	ret = prepare_allocation(fs_info, &ffe_ctl, space_info, ins);
	if (ret < 0)
		return ret;

	ffe_ctl.search_start = max(ffe_ctl.search_start,
				   first_logical_byte(fs_info, 0));
	ffe_ctl.search_start = max(ffe_ctl.search_start, ffe_ctl.hint_byte);
	if (ffe_ctl.search_start == ffe_ctl.hint_byte) {
		block_group = btrfs_lookup_block_group(fs_info,
						       ffe_ctl.search_start);
		/*
		 * we don't want to use the block group if it doesn't match our
		 * allocation bits, or if its not cached.
		 *
		 * However if we are re-searching with an ideal block group
		 * picked out then we don't care that the block group is cached.
		 */
		if (block_group && block_group_bits(block_group, flags) &&
		    block_group->cached != BTRFS_CACHE_NO) {
			down_read(&space_info->groups_sem);
			if (list_empty(&block_group->list) ||
			    block_group->ro) {
				/*
				 * someone is removing this block group,
				 * we can't jump into the have_block_group
				 * target because our list pointers are not
				 * valid
				 */
				btrfs_put_block_group(block_group);
				up_read(&space_info->groups_sem);
			} else {
				ffe_ctl.index = btrfs_bg_flags_to_raid_index(
						block_group->flags);
				btrfs_lock_block_group(block_group, delalloc);
				goto have_block_group;
			}
		} else if (block_group) {
			btrfs_put_block_group(block_group);
		}
	}
search:
	ffe_ctl.have_caching_bg = false;
	if (ffe_ctl.index == btrfs_bg_flags_to_raid_index(flags) ||
	    ffe_ctl.index == 0)
		full_search = true;
	down_read(&space_info->groups_sem);
	list_for_each_entry(block_group,
			    &space_info->block_groups[ffe_ctl.index], list) {
		struct btrfs_block_group *bg_ret;

		/* If the block group is read-only, we can skip it entirely. */
		if (unlikely(block_group->ro)) {
			if (for_treelog)
				btrfs_clear_treelog_bg(block_group);
			continue;
		}

		btrfs_grab_block_group(block_group, delalloc);
		ffe_ctl.search_start = block_group->start;

		/*
		 * this can happen if we end up cycling through all the
		 * raid types, but we want to make sure we only allocate
		 * for the proper type.
		 */
		if (!block_group_bits(block_group, flags)) {
			u64 extra = BTRFS_BLOCK_GROUP_DUP |
				BTRFS_BLOCK_GROUP_RAID1_MASK |
				BTRFS_BLOCK_GROUP_RAID56_MASK |
				BTRFS_BLOCK_GROUP_RAID10;

			/*
			 * if they asked for extra copies and this block group
			 * doesn't provide them, bail.  This does allow us to
			 * fill raid0 from raid1.
			 */
			if ((flags & extra) && !(block_group->flags & extra))
				goto loop;

			/*
			 * This block group has different flags than we want.
			 * It's possible that we have MIXED_GROUP flag but no
			 * block group is mixed.  Just skip such block group.
			 */
			btrfs_release_block_group(block_group, delalloc);
			continue;
		}

have_block_group:
		ffe_ctl.cached = btrfs_block_group_done(block_group);
		if (unlikely(!ffe_ctl.cached)) {
			ffe_ctl.have_caching_bg = true;
			ret = btrfs_cache_block_group(block_group, 0);

			/*
			 * If we get ENOMEM here or something else we want to
			 * try other block groups, because it may not be fatal.
			 * However if we can't find anything else we need to
			 * save our return here so that we return the actual
			 * error that caused problems, not ENOSPC.
			 */
			if (ret < 0) {
				if (!cache_block_group_error)
					cache_block_group_error = ret;
				ret = 0;
				goto loop;
			}
			ret = 0;
		}

		if (unlikely(block_group->cached == BTRFS_CACHE_ERROR))
			goto loop;

		bg_ret = NULL;
		ret = do_allocation(block_group, &ffe_ctl, &bg_ret);
		if (ret == 0) {
			if (bg_ret && bg_ret != block_group) {
				btrfs_release_block_group(block_group, delalloc);
				block_group = bg_ret;
			}
		} else if (ret == -EAGAIN) {
			goto have_block_group;
		} else if (ret > 0) {
			goto loop;
		}

		/* Checks */
		ffe_ctl.search_start = round_up(ffe_ctl.found_offset,
					     fs_info->stripesize);

		/* move on to the next group */
		if (ffe_ctl.search_start + num_bytes >
		    block_group->start + block_group->length) {
			btrfs_add_free_space_unused(block_group,
					    ffe_ctl.found_offset, num_bytes);
			goto loop;
		}

		if (ffe_ctl.found_offset < ffe_ctl.search_start)
			btrfs_add_free_space_unused(block_group,
					ffe_ctl.found_offset,
					ffe_ctl.search_start - ffe_ctl.found_offset);

		ret = btrfs_add_reserved_bytes(block_group, ram_bytes,
				num_bytes, delalloc);
		if (ret == -EAGAIN) {
			btrfs_add_free_space_unused(block_group,
					ffe_ctl.found_offset, num_bytes);
			goto loop;
		}
		btrfs_inc_block_group_reservations(block_group);

		/* we are all good, lets return */
		ins->objectid = ffe_ctl.search_start;
		ins->offset = num_bytes;

		trace_btrfs_reserve_extent(block_group, ffe_ctl.search_start,
					   num_bytes);
		btrfs_release_block_group(block_group, delalloc);
		break;
loop:
		release_block_group(block_group, &ffe_ctl, delalloc);
		cond_resched();
	}
	up_read(&space_info->groups_sem);

	ret = find_free_extent_update_loop(fs_info, ins, &ffe_ctl, full_search);
	if (ret > 0)
		goto search;

	if (ret == -ENOSPC && !cache_block_group_error) {
		/*
		 * Use ffe_ctl->total_free_space as fallback if we can't find
		 * any contiguous hole.
		 */
		if (!ffe_ctl.max_extent_size)
			ffe_ctl.max_extent_size = ffe_ctl.total_free_space;
		spin_lock(&space_info->lock);
		space_info->max_extent_size = ffe_ctl.max_extent_size;
		spin_unlock(&space_info->lock);
		ins->offset = ffe_ctl.max_extent_size;
	} else if (ret == -ENOSPC) {
		ret = cache_block_group_error;
	}
	return ret;
}

/*
 * btrfs_reserve_extent - entry point to the extent allocator. Tries to find a
 *			  hole that is at least as big as @num_bytes.
 *
 * @root           -	The root that will contain this extent
 *
 * @ram_bytes      -	The amount of space in ram that @num_bytes take. This
 *			is used for accounting purposes. This value differs
 *			from @num_bytes only in the case of compressed extents.
 *
 * @num_bytes      -	Number of bytes to allocate on-disk.
 *
 * @min_alloc_size -	Indicates the minimum amount of space that the
 *			allocator should try to satisfy. In some cases
 *			@num_bytes may be larger than what is required and if
 *			the filesystem is fragmented then allocation fails.
 *			However, the presence of @min_alloc_size gives a
 *			chance to try and satisfy the smaller allocation.
 *
 * @empty_size     -	A hint that you plan on doing more COW. This is the
 *			size in bytes the allocator should try to find free
 *			next to the block it returns.  This is just a hint and
 *			may be ignored by the allocator.
 *
 * @hint_byte      -	Hint to the allocator to start searching above the byte
 *			address passed. It might be ignored.
 *
 * @ins            -	This key is modified to record the found hole. It will
 *			have the following values:
 *			ins->objectid == start position
 *			ins->flags = BTRFS_EXTENT_ITEM_KEY
 *			ins->offset == the size of the hole.
 *
 * @is_data        -	Boolean flag indicating whether an extent is
 *			allocated for data (true) or metadata (false)
 *
 * @delalloc       -	Boolean flag indicating whether this allocation is for
 *			delalloc or not. If 'true' data_rwsem of block groups
 *			is going to be acquired.
 *
 *
 * Returns 0 when an allocation succeeded or < 0 when an error occurred. In
 * case -ENOSPC is returned then @ins->offset will contain the size of the
 * largest available hole the allocator managed to find.
 */
int btrfs_reserve_extent(struct btrfs_root *root, u64 ram_bytes,
			 u64 num_bytes, u64 min_alloc_size,
			 u64 empty_size, u64 hint_byte,
			 struct btrfs_key *ins, int is_data, int delalloc)
{
	struct btrfs_fs_info *fs_info = root->fs_info;
	bool final_tried = num_bytes == min_alloc_size;
	u64 flags;
	int ret;
	bool for_treelog = (root->root_key.objectid == BTRFS_TREE_LOG_OBJECTID);

	flags = get_alloc_profile_by_root(root, is_data);
again:
	WARN_ON(num_bytes < fs_info->sectorsize);
	ret = find_free_extent(root, ram_bytes, num_bytes, empty_size,
			       hint_byte, ins, flags, delalloc);
	if (!ret && !is_data) {
		btrfs_dec_block_group_reservations(fs_info, ins->objectid);
	} else if (ret == -ENOSPC) {
		if (!final_tried && ins->offset) {
			num_bytes = min(num_bytes >> 1, ins->offset);
			num_bytes = round_down(num_bytes,
					       fs_info->sectorsize);
			num_bytes = max(num_bytes, min_alloc_size);
			ram_bytes = num_bytes;
			if (num_bytes == min_alloc_size)
				final_tried = true;
			goto again;
		} else if (btrfs_test_opt(fs_info, ENOSPC_DEBUG)) {
			struct btrfs_space_info *sinfo;

			sinfo = btrfs_find_space_info(fs_info, flags);
			btrfs_err(fs_info,
			"allocation failed flags %llu, wanted %llu tree-log %d",
				  flags, num_bytes, for_treelog);
			if (sinfo)
				btrfs_dump_space_info(fs_info, sinfo,
						      num_bytes, 1);
		}
	}

	return ret;
}

int btrfs_free_reserved_extent(struct btrfs_fs_info *fs_info,
			       u64 start, u64 len, int delalloc)
{
	struct btrfs_block_group *cache;

	cache = btrfs_lookup_block_group(fs_info, start);
	if (!cache) {
		btrfs_err(fs_info, "Unable to find block group for %llu",
			  start);
		return -ENOSPC;
	}

	btrfs_add_free_space(cache, start, len);
	btrfs_free_reserved_bytes(cache, len, delalloc);
	trace_btrfs_reserved_extent_free(fs_info, start, len);

	btrfs_put_block_group(cache);
	return 0;
}

int btrfs_pin_reserved_extent(struct btrfs_trans_handle *trans, u64 start,
			      u64 len)
{
	struct btrfs_block_group *cache;
	int ret = 0;

	cache = btrfs_lookup_block_group(trans->fs_info, start);
	if (!cache) {
		btrfs_err(trans->fs_info, "unable to find block group for %llu",
			  start);
		return -ENOSPC;
	}

	ret = pin_down_extent(trans, cache, start, len, 1);
	btrfs_put_block_group(cache);
	return ret;
}

static int alloc_reserved_file_extent(struct btrfs_trans_handle *trans,
				      u64 parent, u64 root_objectid,
				      u64 flags, u64 owner, u64 offset,
				      struct btrfs_key *ins, int ref_mod)
{
	struct btrfs_fs_info *fs_info = trans->fs_info;
	int ret;
	struct btrfs_extent_item *extent_item;
	struct btrfs_extent_inline_ref *iref;
	struct btrfs_path *path;
	struct extent_buffer *leaf;
	int type;
	u32 size;

	if (parent > 0)
		type = BTRFS_SHARED_DATA_REF_KEY;
	else
		type = BTRFS_EXTENT_DATA_REF_KEY;

	size = sizeof(*extent_item) + btrfs_extent_inline_ref_size(type);

	path = btrfs_alloc_path();
	if (!path)
		return -ENOMEM;

	ret = btrfs_insert_empty_item(trans, fs_info->extent_root, path,
				      ins, size);
	if (ret) {
		btrfs_free_path(path);
		return ret;
	}

	leaf = path->nodes[0];
	extent_item = btrfs_item_ptr(leaf, path->slots[0],
				     struct btrfs_extent_item);
	btrfs_set_extent_refs(leaf, extent_item, ref_mod);
	btrfs_set_extent_generation(leaf, extent_item, trans->transid);
	btrfs_set_extent_flags(leaf, extent_item,
			       flags | BTRFS_EXTENT_FLAG_DATA);

	iref = (struct btrfs_extent_inline_ref *)(extent_item + 1);
	btrfs_set_extent_inline_ref_type(leaf, iref, type);
	if (parent > 0) {
		struct btrfs_shared_data_ref *ref;
		ref = (struct btrfs_shared_data_ref *)(iref + 1);
		btrfs_set_extent_inline_ref_offset(leaf, iref, parent);
		btrfs_set_shared_data_ref_count(leaf, ref, ref_mod);
	} else {
		struct btrfs_extent_data_ref *ref;
		ref = (struct btrfs_extent_data_ref *)(&iref->offset);
		btrfs_set_extent_data_ref_root(leaf, ref, root_objectid);
		btrfs_set_extent_data_ref_objectid(leaf, ref, owner);
		btrfs_set_extent_data_ref_offset(leaf, ref, offset);
		btrfs_set_extent_data_ref_count(leaf, ref, ref_mod);
	}

	btrfs_mark_buffer_dirty(path->nodes[0]);
	btrfs_free_path(path);

	ret = remove_from_free_space_tree(trans, ins->objectid, ins->offset);
	if (ret)
		return ret;

	ret = btrfs_update_block_group(trans, ins->objectid, ins->offset, 1);
	if (ret) { /* -ENOENT, logic error */
		btrfs_err(fs_info, "update block group failed for %llu %llu",
			ins->objectid, ins->offset);
		BUG();
	}
	trace_btrfs_reserved_extent_alloc(fs_info, ins->objectid, ins->offset);
	return ret;
}

static int alloc_reserved_tree_block(struct btrfs_trans_handle *trans,
				     struct btrfs_delayed_ref_node *node,
				     struct btrfs_delayed_extent_op *extent_op)
{
	struct btrfs_fs_info *fs_info = trans->fs_info;
	int ret;
	struct btrfs_extent_item *extent_item;
	struct btrfs_key extent_key;
	struct btrfs_tree_block_info *block_info;
	struct btrfs_extent_inline_ref *iref;
	struct btrfs_path *path;
	struct extent_buffer *leaf;
	struct btrfs_delayed_tree_ref *ref;
	u32 size = sizeof(*extent_item) + sizeof(*iref);
	u64 num_bytes;
	u64 flags = extent_op->flags_to_set;
	bool skinny_metadata = btrfs_fs_incompat(fs_info, SKINNY_METADATA);

	ref = btrfs_delayed_node_to_tree_ref(node);

	extent_key.objectid = node->bytenr;
	if (skinny_metadata) {
		extent_key.offset = ref->level;
		extent_key.type = BTRFS_METADATA_ITEM_KEY;
		num_bytes = fs_info->nodesize;
	} else {
		extent_key.offset = node->num_bytes;
		extent_key.type = BTRFS_EXTENT_ITEM_KEY;
		size += sizeof(*block_info);
		num_bytes = node->num_bytes;
	}

	path = btrfs_alloc_path();
	if (!path)
		return -ENOMEM;

	ret = btrfs_insert_empty_item(trans, fs_info->extent_root, path,
				      &extent_key, size);
	if (ret) {
		btrfs_free_path(path);
		return ret;
	}

	leaf = path->nodes[0];
	extent_item = btrfs_item_ptr(leaf, path->slots[0],
				     struct btrfs_extent_item);
	btrfs_set_extent_refs(leaf, extent_item, 1);
	btrfs_set_extent_generation(leaf, extent_item, trans->transid);
	btrfs_set_extent_flags(leaf, extent_item,
			       flags | BTRFS_EXTENT_FLAG_TREE_BLOCK);

	if (skinny_metadata) {
		iref = (struct btrfs_extent_inline_ref *)(extent_item + 1);
	} else {
		block_info = (struct btrfs_tree_block_info *)(extent_item + 1);
		btrfs_set_tree_block_key(leaf, block_info, &extent_op->key);
		btrfs_set_tree_block_level(leaf, block_info, ref->level);
		iref = (struct btrfs_extent_inline_ref *)(block_info + 1);
	}

	if (node->type == BTRFS_SHARED_BLOCK_REF_KEY) {
		btrfs_set_extent_inline_ref_type(leaf, iref,
						 BTRFS_SHARED_BLOCK_REF_KEY);
		btrfs_set_extent_inline_ref_offset(leaf, iref, ref->parent);
	} else {
		btrfs_set_extent_inline_ref_type(leaf, iref,
						 BTRFS_TREE_BLOCK_REF_KEY);
		btrfs_set_extent_inline_ref_offset(leaf, iref, ref->root);
	}

	btrfs_mark_buffer_dirty(leaf);
	btrfs_free_path(path);

	ret = remove_from_free_space_tree(trans, extent_key.objectid,
					  num_bytes);
	if (ret)
		return ret;

	ret = btrfs_update_block_group(trans, extent_key.objectid,
				       fs_info->nodesize, 1);
	if (ret) { /* -ENOENT, logic error */
		btrfs_err(fs_info, "update block group failed for %llu %llu",
			extent_key.objectid, extent_key.offset);
		BUG();
	}

	trace_btrfs_reserved_extent_alloc(fs_info, extent_key.objectid,
					  fs_info->nodesize);
	return ret;
}

int btrfs_alloc_reserved_file_extent(struct btrfs_trans_handle *trans,
				     struct btrfs_root *root, u64 owner,
				     u64 offset, u64 ram_bytes,
				     struct btrfs_key *ins)
{
	struct btrfs_ref generic_ref = { 0 };

	BUG_ON(root->root_key.objectid == BTRFS_TREE_LOG_OBJECTID);

	btrfs_init_generic_ref(&generic_ref, BTRFS_ADD_DELAYED_EXTENT,
			       ins->objectid, ins->offset, 0);
	btrfs_init_data_ref(&generic_ref, root->root_key.objectid, owner, offset);
	btrfs_ref_tree_mod(root->fs_info, &generic_ref);

	return btrfs_add_delayed_data_ref(trans, &generic_ref, ram_bytes);
}

/*
 * this is used by the tree logging recovery code.  It records that
 * an extent has been allocated and makes sure to clear the free
 * space cache bits as well
 */
int btrfs_alloc_logged_file_extent(struct btrfs_trans_handle *trans,
				   u64 root_objectid, u64 owner, u64 offset,
				   struct btrfs_key *ins)
{
	struct btrfs_fs_info *fs_info = trans->fs_info;
	int ret;
	struct btrfs_block_group *block_group;
	struct btrfs_space_info *space_info;

	/*
	 * Mixed block groups will exclude before processing the log so we only
	 * need to do the exclude dance if this fs isn't mixed.
	 */
	if (!btrfs_fs_incompat(fs_info, MIXED_GROUPS)) {
		ret = __exclude_logged_extent(fs_info, ins->objectid,
					      ins->offset);
		if (ret)
			return ret;
	}

	block_group = btrfs_lookup_block_group(fs_info, ins->objectid);
	if (!block_group)
		return -EINVAL;

	space_info = block_group->space_info;
	spin_lock(&space_info->lock);
	spin_lock(&block_group->lock);
	space_info->bytes_reserved += ins->offset;
	block_group->reserved += ins->offset;
	spin_unlock(&block_group->lock);
	spin_unlock(&space_info->lock);

	ret = alloc_reserved_file_extent(trans, 0, root_objectid, 0, owner,
					 offset, ins, 1);
	if (ret)
		btrfs_pin_extent(trans, ins->objectid, ins->offset, 1);
	btrfs_put_block_group(block_group);
	return ret;
}

static struct extent_buffer *
btrfs_init_new_buffer(struct btrfs_trans_handle *trans, struct btrfs_root *root,
		      u64 bytenr, int level, u64 owner,
		      enum btrfs_lock_nesting nest)
{
	struct btrfs_fs_info *fs_info = root->fs_info;
	struct extent_buffer *buf;

	buf = btrfs_find_create_tree_block(fs_info, bytenr, owner, level);
	if (IS_ERR(buf))
		return buf;

	/*
	 * Extra safety check in case the extent tree is corrupted and extent
	 * allocator chooses to use a tree block which is already used and
	 * locked.
	 */
	if (buf->lock_owner == current->pid) {
		btrfs_err_rl(fs_info,
"tree block %llu owner %llu already locked by pid=%d, extent tree corruption detected",
			buf->start, btrfs_header_owner(buf), current->pid);
		free_extent_buffer(buf);
		return ERR_PTR(-EUCLEAN);
	}

	/*
	 * This needs to stay, because we could allocate a freed block from an
	 * old tree into a new tree, so we need to make sure this new block is
	 * set to the appropriate level and owner.
	 */
	btrfs_set_buffer_lockdep_class(owner, buf, level);
	__btrfs_tree_lock(buf, nest);
	btrfs_clean_tree_block(buf);
	clear_bit(EXTENT_BUFFER_STALE, &buf->bflags);
	clear_bit(EXTENT_BUFFER_NO_CHECK, &buf->bflags);

	set_extent_buffer_uptodate(buf);

	memzero_extent_buffer(buf, 0, sizeof(struct btrfs_header));
	btrfs_set_header_level(buf, level);
	btrfs_set_header_bytenr(buf, buf->start);
	btrfs_set_header_generation(buf, trans->transid);
	btrfs_set_header_backref_rev(buf, BTRFS_MIXED_BACKREF_REV);
	btrfs_set_header_owner(buf, owner);
	write_extent_buffer_fsid(buf, fs_info->fs_devices->metadata_uuid);
	write_extent_buffer_chunk_tree_uuid(buf, fs_info->chunk_tree_uuid);
	if (root->root_key.objectid == BTRFS_TREE_LOG_OBJECTID) {
		buf->log_index = root->log_transid % 2;
		/*
		 * we allow two log transactions at a time, use different
		 * EXTENT bit to differentiate dirty pages.
		 */
		if (buf->log_index == 0)
			set_extent_dirty(&root->dirty_log_pages, buf->start,
					buf->start + buf->len - 1, GFP_NOFS);
		else
			set_extent_new(&root->dirty_log_pages, buf->start,
					buf->start + buf->len - 1);
	} else {
		buf->log_index = -1;
		set_extent_dirty(&trans->transaction->dirty_pages, buf->start,
			 buf->start + buf->len - 1, GFP_NOFS);
	}
	trans->dirty = true;
	/* this returns a buffer locked for blocking */
	return buf;
}

/*
 * finds a free extent and does all the dirty work required for allocation
 * returns the tree buffer or an ERR_PTR on error.
 */
struct extent_buffer *btrfs_alloc_tree_block(struct btrfs_trans_handle *trans,
					     struct btrfs_root *root,
					     u64 parent, u64 root_objectid,
					     const struct btrfs_disk_key *key,
					     int level, u64 hint,
					     u64 empty_size,
					     enum btrfs_lock_nesting nest)
{
	struct btrfs_fs_info *fs_info = root->fs_info;
	struct btrfs_key ins;
	struct btrfs_block_rsv *block_rsv;
	struct extent_buffer *buf;
	struct btrfs_delayed_extent_op *extent_op;
	struct btrfs_ref generic_ref = { 0 };
	u64 flags = 0;
	int ret;
	u32 blocksize = fs_info->nodesize;
	bool skinny_metadata = btrfs_fs_incompat(fs_info, SKINNY_METADATA);

#ifdef CONFIG_BTRFS_FS_RUN_SANITY_TESTS
	if (btrfs_is_testing(fs_info)) {
		buf = btrfs_init_new_buffer(trans, root, root->alloc_bytenr,
					    level, root_objectid, nest);
		if (!IS_ERR(buf))
			root->alloc_bytenr += blocksize;
		return buf;
	}
#endif

	block_rsv = btrfs_use_block_rsv(trans, root, blocksize);
	if (IS_ERR(block_rsv))
		return ERR_CAST(block_rsv);

	ret = btrfs_reserve_extent(root, blocksize, blocksize, blocksize,
				   empty_size, hint, &ins, 0, 0);
	if (ret)
		goto out_unuse;

	buf = btrfs_init_new_buffer(trans, root, ins.objectid, level,
				    root_objectid, nest);
	if (IS_ERR(buf)) {
		ret = PTR_ERR(buf);
		goto out_free_reserved;
	}

	if (root_objectid == BTRFS_TREE_RELOC_OBJECTID) {
		if (parent == 0)
			parent = ins.objectid;
		flags |= BTRFS_BLOCK_FLAG_FULL_BACKREF;
	} else
		BUG_ON(parent > 0);

	if (root_objectid != BTRFS_TREE_LOG_OBJECTID) {
		extent_op = btrfs_alloc_delayed_extent_op();
		if (!extent_op) {
			ret = -ENOMEM;
			goto out_free_buf;
		}
		if (key)
			memcpy(&extent_op->key, key, sizeof(extent_op->key));
		else
			memset(&extent_op->key, 0, sizeof(extent_op->key));
		extent_op->flags_to_set = flags;
		extent_op->update_key = skinny_metadata ? false : true;
		extent_op->update_flags = true;
		extent_op->is_data = false;
		extent_op->level = level;

		btrfs_init_generic_ref(&generic_ref, BTRFS_ADD_DELAYED_EXTENT,
				       ins.objectid, ins.offset, parent);
		generic_ref.real_root = root->root_key.objectid;
		btrfs_init_tree_ref(&generic_ref, level, root_objectid);
		btrfs_ref_tree_mod(fs_info, &generic_ref);
		ret = btrfs_add_delayed_tree_ref(trans, &generic_ref, extent_op);
		if (ret)
			goto out_free_delayed;
	}
	return buf;

out_free_delayed:
	btrfs_free_delayed_extent_op(extent_op);
out_free_buf:
	free_extent_buffer(buf);
out_free_reserved:
	btrfs_free_reserved_extent(fs_info, ins.objectid, ins.offset, 0);
out_unuse:
	btrfs_unuse_block_rsv(fs_info, block_rsv, blocksize);
	return ERR_PTR(ret);
}

struct walk_control {
	u64 refs[BTRFS_MAX_LEVEL];
	u64 flags[BTRFS_MAX_LEVEL];
	struct btrfs_key update_progress;
	struct btrfs_key drop_progress;
	int drop_level;
	int stage;
	int level;
	int shared_level;
	int update_ref;
	int keep_locks;
	int reada_slot;
	int reada_count;
	int restarted;
};

#define DROP_REFERENCE	1
#define UPDATE_BACKREF	2

static noinline void reada_walk_down(struct btrfs_trans_handle *trans,
				     struct btrfs_root *root,
				     struct walk_control *wc,
				     struct btrfs_path *path)
{
	struct btrfs_fs_info *fs_info = root->fs_info;
	u64 bytenr;
	u64 generation;
	u64 refs;
	u64 flags;
	u32 nritems;
	struct btrfs_key key;
	struct extent_buffer *eb;
	int ret;
	int slot;
	int nread = 0;

	if (path->slots[wc->level] < wc->reada_slot) {
		wc->reada_count = wc->reada_count * 2 / 3;
		wc->reada_count = max(wc->reada_count, 2);
	} else {
		wc->reada_count = wc->reada_count * 3 / 2;
		wc->reada_count = min_t(int, wc->reada_count,
					BTRFS_NODEPTRS_PER_BLOCK(fs_info));
	}

	eb = path->nodes[wc->level];
	nritems = btrfs_header_nritems(eb);

	for (slot = path->slots[wc->level]; slot < nritems; slot++) {
		if (nread >= wc->reada_count)
			break;

		cond_resched();
		bytenr = btrfs_node_blockptr(eb, slot);
		generation = btrfs_node_ptr_generation(eb, slot);

		if (slot == path->slots[wc->level])
			goto reada;

		if (wc->stage == UPDATE_BACKREF &&
		    generation <= root->root_key.offset)
			continue;

		/* We don't lock the tree block, it's OK to be racy here */
		ret = btrfs_lookup_extent_info(trans, fs_info, bytenr,
					       wc->level - 1, 1, &refs,
					       &flags);
		/* We don't care about errors in readahead. */
		if (ret < 0)
			continue;
		BUG_ON(refs == 0);

		if (wc->stage == DROP_REFERENCE) {
			if (refs == 1)
				goto reada;

			if (wc->level == 1 &&
			    (flags & BTRFS_BLOCK_FLAG_FULL_BACKREF))
				continue;
			if (!wc->update_ref ||
			    generation <= root->root_key.offset)
				continue;
			btrfs_node_key_to_cpu(eb, &key, slot);
			ret = btrfs_comp_cpu_keys(&key,
						  &wc->update_progress);
			if (ret < 0)
				continue;
		} else {
			if (wc->level == 1 &&
			    (flags & BTRFS_BLOCK_FLAG_FULL_BACKREF))
				continue;
		}
reada:
		btrfs_readahead_node_child(eb, slot);
		nread++;
	}
	wc->reada_slot = slot;
}

/*
 * helper to process tree block while walking down the tree.
 *
 * when wc->stage == UPDATE_BACKREF, this function updates
 * back refs for pointers in the block.
 *
 * NOTE: return value 1 means we should stop walking down.
 */
static noinline int walk_down_proc(struct btrfs_trans_handle *trans,
				   struct btrfs_root *root,
				   struct btrfs_path *path,
				   struct walk_control *wc, int lookup_info)
{
	struct btrfs_fs_info *fs_info = root->fs_info;
	int level = wc->level;
	struct extent_buffer *eb = path->nodes[level];
	u64 flag = BTRFS_BLOCK_FLAG_FULL_BACKREF;
	int ret;

	if (wc->stage == UPDATE_BACKREF &&
	    btrfs_header_owner(eb) != root->root_key.objectid)
		return 1;

	/*
	 * when reference count of tree block is 1, it won't increase
	 * again. once full backref flag is set, we never clear it.
	 */
	if (lookup_info &&
	    ((wc->stage == DROP_REFERENCE && wc->refs[level] != 1) ||
	     (wc->stage == UPDATE_BACKREF && !(wc->flags[level] & flag)))) {
		BUG_ON(!path->locks[level]);
		ret = btrfs_lookup_extent_info(trans, fs_info,
					       eb->start, level, 1,
					       &wc->refs[level],
					       &wc->flags[level]);
		BUG_ON(ret == -ENOMEM);
		if (ret)
			return ret;
		BUG_ON(wc->refs[level] == 0);
	}

	if (wc->stage == DROP_REFERENCE) {
		if (wc->refs[level] > 1)
			return 1;

		if (path->locks[level] && !wc->keep_locks) {
			btrfs_tree_unlock_rw(eb, path->locks[level]);
			path->locks[level] = 0;
		}
		return 0;
	}

	/* wc->stage == UPDATE_BACKREF */
	if (!(wc->flags[level] & flag)) {
		BUG_ON(!path->locks[level]);
		ret = btrfs_inc_ref(trans, root, eb, 1);
		BUG_ON(ret); /* -ENOMEM */
		ret = btrfs_dec_ref(trans, root, eb, 0);
		BUG_ON(ret); /* -ENOMEM */
		ret = btrfs_set_disk_extent_flags(trans, eb, flag,
						  btrfs_header_level(eb), 0);
		BUG_ON(ret); /* -ENOMEM */
		wc->flags[level] |= flag;
	}

	/*
	 * the block is shared by multiple trees, so it's not good to
	 * keep the tree lock
	 */
	if (path->locks[level] && level > 0) {
		btrfs_tree_unlock_rw(eb, path->locks[level]);
		path->locks[level] = 0;
	}
	return 0;
}

/*
 * This is used to verify a ref exists for this root to deal with a bug where we
 * would have a drop_progress key that hadn't been updated properly.
 */
static int check_ref_exists(struct btrfs_trans_handle *trans,
			    struct btrfs_root *root, u64 bytenr, u64 parent,
			    int level)
{
	struct btrfs_path *path;
	struct btrfs_extent_inline_ref *iref;
	int ret;

	path = btrfs_alloc_path();
	if (!path)
		return -ENOMEM;

	ret = lookup_extent_backref(trans, path, &iref, bytenr,
				    root->fs_info->nodesize, parent,
				    root->root_key.objectid, level, 0);
	btrfs_free_path(path);
	if (ret == -ENOENT)
		return 0;
	if (ret < 0)
		return ret;
	return 1;
}

/*
 * helper to process tree block pointer.
 *
 * when wc->stage == DROP_REFERENCE, this function checks
 * reference count of the block pointed to. if the block
 * is shared and we need update back refs for the subtree
 * rooted at the block, this function changes wc->stage to
 * UPDATE_BACKREF. if the block is shared and there is no
 * need to update back, this function drops the reference
 * to the block.
 *
 * NOTE: return value 1 means we should stop walking down.
 */
static noinline int do_walk_down(struct btrfs_trans_handle *trans,
				 struct btrfs_root *root,
				 struct btrfs_path *path,
				 struct walk_control *wc, int *lookup_info)
{
	struct btrfs_fs_info *fs_info = root->fs_info;
	u64 bytenr;
	u64 generation;
	u64 parent;
	struct btrfs_key key;
	struct btrfs_key first_key;
	struct btrfs_ref ref = { 0 };
	struct extent_buffer *next;
	int level = wc->level;
	int reada = 0;
	int ret = 0;
	bool need_account = false;

	generation = btrfs_node_ptr_generation(path->nodes[level],
					       path->slots[level]);
	/*
	 * if the lower level block was created before the snapshot
	 * was created, we know there is no need to update back refs
	 * for the subtree
	 */
	if (wc->stage == UPDATE_BACKREF &&
	    generation <= root->root_key.offset) {
		*lookup_info = 1;
		return 1;
	}

	bytenr = btrfs_node_blockptr(path->nodes[level], path->slots[level]);
	btrfs_node_key_to_cpu(path->nodes[level], &first_key,
			      path->slots[level]);

	next = find_extent_buffer(fs_info, bytenr);
	if (!next) {
		next = btrfs_find_create_tree_block(fs_info, bytenr,
				root->root_key.objectid, level - 1);
		if (IS_ERR(next))
			return PTR_ERR(next);
		reada = 1;
	}
	btrfs_tree_lock(next);

	ret = btrfs_lookup_extent_info(trans, fs_info, bytenr, level - 1, 1,
				       &wc->refs[level - 1],
				       &wc->flags[level - 1]);
	if (ret < 0)
		goto out_unlock;

	if (unlikely(wc->refs[level - 1] == 0)) {
		btrfs_err(fs_info, "Missing references.");
		ret = -EIO;
		goto out_unlock;
	}
	*lookup_info = 0;

	if (wc->stage == DROP_REFERENCE) {
		if (wc->refs[level - 1] > 1) {
			need_account = true;
			if (level == 1 &&
			    (wc->flags[0] & BTRFS_BLOCK_FLAG_FULL_BACKREF))
				goto skip;

			if (!wc->update_ref ||
			    generation <= root->root_key.offset)
				goto skip;

			btrfs_node_key_to_cpu(path->nodes[level], &key,
					      path->slots[level]);
			ret = btrfs_comp_cpu_keys(&key, &wc->update_progress);
			if (ret < 0)
				goto skip;

			wc->stage = UPDATE_BACKREF;
			wc->shared_level = level - 1;
		}
	} else {
		if (level == 1 &&
		    (wc->flags[0] & BTRFS_BLOCK_FLAG_FULL_BACKREF))
			goto skip;
	}

	if (!btrfs_buffer_uptodate(next, generation, 0)) {
		btrfs_tree_unlock(next);
		free_extent_buffer(next);
		next = NULL;
		*lookup_info = 1;
	}

	if (!next) {
		if (reada && level == 1)
			reada_walk_down(trans, root, wc, path);
		next = read_tree_block(fs_info, bytenr, root->root_key.objectid,
				       generation, level - 1, &first_key);
		if (IS_ERR(next)) {
			return PTR_ERR(next);
		} else if (!extent_buffer_uptodate(next)) {
			free_extent_buffer(next);
			return -EIO;
		}
		btrfs_tree_lock(next);
	}

	level--;
	ASSERT(level == btrfs_header_level(next));
	if (level != btrfs_header_level(next)) {
		btrfs_err(root->fs_info, "mismatched level");
		ret = -EIO;
		goto out_unlock;
	}
	path->nodes[level] = next;
	path->slots[level] = 0;
	path->locks[level] = BTRFS_WRITE_LOCK;
	wc->level = level;
	if (wc->level == 1)
		wc->reada_slot = 0;
	return 0;
skip:
	wc->refs[level - 1] = 0;
	wc->flags[level - 1] = 0;
	if (wc->stage == DROP_REFERENCE) {
		if (wc->flags[level] & BTRFS_BLOCK_FLAG_FULL_BACKREF) {
			parent = path->nodes[level]->start;
		} else {
			ASSERT(root->root_key.objectid ==
			       btrfs_header_owner(path->nodes[level]));
			if (root->root_key.objectid !=
			    btrfs_header_owner(path->nodes[level])) {
				btrfs_err(root->fs_info,
						"mismatched block owner");
				ret = -EIO;
				goto out_unlock;
			}
			parent = 0;
		}

		/*
		 * If we had a drop_progress we need to verify the refs are set
		 * as expected.  If we find our ref then we know that from here
		 * on out everything should be correct, and we can clear the
		 * ->restarted flag.
		 */
		if (wc->restarted) {
			ret = check_ref_exists(trans, root, bytenr, parent,
					       level - 1);
			if (ret < 0)
				goto out_unlock;
			if (ret == 0)
				goto no_delete;
			ret = 0;
			wc->restarted = 0;
		}

		/*
		 * Reloc tree doesn't contribute to qgroup numbers, and we have
		 * already accounted them at merge time (replace_path),
		 * thus we could skip expensive subtree trace here.
		 */
		if (root->root_key.objectid != BTRFS_TREE_RELOC_OBJECTID &&
		    need_account) {
			ret = btrfs_qgroup_trace_subtree(trans, next,
							 generation, level - 1);
			if (ret) {
				btrfs_err_rl(fs_info,
					     "Error %d accounting shared subtree. Quota is out of sync, rescan required.",
					     ret);
			}
		}

		/*
		 * We need to update the next key in our walk control so we can
		 * update the drop_progress key accordingly.  We don't care if
		 * find_next_key doesn't find a key because that means we're at
		 * the end and are going to clean up now.
		 */
		wc->drop_level = level;
		find_next_key(path, level, &wc->drop_progress);

		btrfs_init_generic_ref(&ref, BTRFS_DROP_DELAYED_REF, bytenr,
				       fs_info->nodesize, parent);
		btrfs_init_tree_ref(&ref, level - 1, root->root_key.objectid);
		ret = btrfs_free_extent(trans, &ref);
		if (ret)
			goto out_unlock;
	}
no_delete:
	*lookup_info = 1;
	ret = 1;

out_unlock:
	btrfs_tree_unlock(next);
	free_extent_buffer(next);

	return ret;
}

/*
 * helper to process tree block while walking up the tree.
 *
 * when wc->stage == DROP_REFERENCE, this function drops
 * reference count on the block.
 *
 * when wc->stage == UPDATE_BACKREF, this function changes
 * wc->stage back to DROP_REFERENCE if we changed wc->stage
 * to UPDATE_BACKREF previously while processing the block.
 *
 * NOTE: return value 1 means we should stop walking up.
 */
static noinline int walk_up_proc(struct btrfs_trans_handle *trans,
				 struct btrfs_root *root,
				 struct btrfs_path *path,
				 struct walk_control *wc)
{
	struct btrfs_fs_info *fs_info = root->fs_info;
	int ret;
	int level = wc->level;
	struct extent_buffer *eb = path->nodes[level];
	u64 parent = 0;

	if (wc->stage == UPDATE_BACKREF) {
		BUG_ON(wc->shared_level < level);
		if (level < wc->shared_level)
			goto out;

		ret = find_next_key(path, level + 1, &wc->update_progress);
		if (ret > 0)
			wc->update_ref = 0;

		wc->stage = DROP_REFERENCE;
		wc->shared_level = -1;
		path->slots[level] = 0;

		/*
		 * check reference count again if the block isn't locked.
		 * we should start walking down the tree again if reference
		 * count is one.
		 */
		if (!path->locks[level]) {
			BUG_ON(level == 0);
			btrfs_tree_lock(eb);
			path->locks[level] = BTRFS_WRITE_LOCK;

			ret = btrfs_lookup_extent_info(trans, fs_info,
						       eb->start, level, 1,
						       &wc->refs[level],
						       &wc->flags[level]);
			if (ret < 0) {
				btrfs_tree_unlock_rw(eb, path->locks[level]);
				path->locks[level] = 0;
				return ret;
			}
			BUG_ON(wc->refs[level] == 0);
			if (wc->refs[level] == 1) {
				btrfs_tree_unlock_rw(eb, path->locks[level]);
				path->locks[level] = 0;
				return 1;
			}
		}
	}

	/* wc->stage == DROP_REFERENCE */
	BUG_ON(wc->refs[level] > 1 && !path->locks[level]);

	if (wc->refs[level] == 1) {
		if (level == 0) {
			if (wc->flags[level] & BTRFS_BLOCK_FLAG_FULL_BACKREF)
				ret = btrfs_dec_ref(trans, root, eb, 1);
			else
				ret = btrfs_dec_ref(trans, root, eb, 0);
			BUG_ON(ret); /* -ENOMEM */
			if (is_fstree(root->root_key.objectid)) {
				ret = btrfs_qgroup_trace_leaf_items(trans, eb);
				if (ret) {
					btrfs_err_rl(fs_info,
	"error %d accounting leaf items, quota is out of sync, rescan required",
					     ret);
				}
			}
		}
		/* make block locked assertion in btrfs_clean_tree_block happy */
		if (!path->locks[level] &&
		    btrfs_header_generation(eb) == trans->transid) {
			btrfs_tree_lock(eb);
			path->locks[level] = BTRFS_WRITE_LOCK;
		}
		btrfs_clean_tree_block(eb);
	}

	if (eb == root->node) {
		if (wc->flags[level] & BTRFS_BLOCK_FLAG_FULL_BACKREF)
			parent = eb->start;
		else if (root->root_key.objectid != btrfs_header_owner(eb))
			goto owner_mismatch;
	} else {
		if (wc->flags[level + 1] & BTRFS_BLOCK_FLAG_FULL_BACKREF)
			parent = path->nodes[level + 1]->start;
		else if (root->root_key.objectid !=
			 btrfs_header_owner(path->nodes[level + 1]))
			goto owner_mismatch;
	}

	btrfs_free_tree_block(trans, root, eb, parent, wc->refs[level] == 1);
out:
	wc->refs[level] = 0;
	wc->flags[level] = 0;
	return 0;

owner_mismatch:
	btrfs_err_rl(fs_info, "unexpected tree owner, have %llu expect %llu",
		     btrfs_header_owner(eb), root->root_key.objectid);
	return -EUCLEAN;
}

static noinline int walk_down_tree(struct btrfs_trans_handle *trans,
				   struct btrfs_root *root,
				   struct btrfs_path *path,
				   struct walk_control *wc)
{
	int level = wc->level;
	int lookup_info = 1;
	int ret;

	while (level >= 0) {
		ret = walk_down_proc(trans, root, path, wc, lookup_info);
		if (ret > 0)
			break;

		if (level == 0)
			break;

		if (path->slots[level] >=
		    btrfs_header_nritems(path->nodes[level]))
			break;

		ret = do_walk_down(trans, root, path, wc, &lookup_info);
		if (ret > 0) {
			path->slots[level]++;
			continue;
		} else if (ret < 0)
			return ret;
		level = wc->level;
	}
	return 0;
}

static noinline int walk_up_tree(struct btrfs_trans_handle *trans,
				 struct btrfs_root *root,
				 struct btrfs_path *path,
				 struct walk_control *wc, int max_level)
{
	int level = wc->level;
	int ret;

	path->slots[level] = btrfs_header_nritems(path->nodes[level]);
	while (level < max_level && path->nodes[level]) {
		wc->level = level;
		if (path->slots[level] + 1 <
		    btrfs_header_nritems(path->nodes[level])) {
			path->slots[level]++;
			return 0;
		} else {
			ret = walk_up_proc(trans, root, path, wc);
			if (ret > 0)
				return 0;
			if (ret < 0)
				return ret;

			if (path->locks[level]) {
				btrfs_tree_unlock_rw(path->nodes[level],
						     path->locks[level]);
				path->locks[level] = 0;
			}
			free_extent_buffer(path->nodes[level]);
			path->nodes[level] = NULL;
			level++;
		}
	}
	return 1;
}

/*
 * drop a subvolume tree.
 *
 * this function traverses the tree freeing any blocks that only
 * referenced by the tree.
 *
 * when a shared tree block is found. this function decreases its
 * reference count by one. if update_ref is true, this function
 * also make sure backrefs for the shared block and all lower level
 * blocks are properly updated.
 *
 * If called with for_reloc == 0, may exit early with -EAGAIN
 */
int btrfs_drop_snapshot(struct btrfs_root *root, int update_ref, int for_reloc)
{
	struct btrfs_fs_info *fs_info = root->fs_info;
	struct btrfs_path *path;
	struct btrfs_trans_handle *trans;
	struct btrfs_root *tree_root = fs_info->tree_root;
	struct btrfs_root_item *root_item = &root->root_item;
	struct walk_control *wc;
	struct btrfs_key key;
	int err = 0;
	int ret;
	int level;
	bool root_dropped = false;

	btrfs_debug(fs_info, "Drop subvolume %llu", root->root_key.objectid);

	path = btrfs_alloc_path();
	if (!path) {
		err = -ENOMEM;
		goto out;
	}

	wc = kzalloc(sizeof(*wc), GFP_NOFS);
	if (!wc) {
		btrfs_free_path(path);
		err = -ENOMEM;
		goto out;
	}

	/*
	 * Use join to avoid potential EINTR from transaction start. See
	 * wait_reserve_ticket and the whole reservation callchain.
	 */
	if (for_reloc)
		trans = btrfs_join_transaction(tree_root);
	else
		trans = btrfs_start_transaction(tree_root, 0);
	if (IS_ERR(trans)) {
		err = PTR_ERR(trans);
		goto out_free;
	}

	err = btrfs_run_delayed_items(trans);
	if (err)
		goto out_end_trans;

	/*
	 * This will help us catch people modifying the fs tree while we're
	 * dropping it.  It is unsafe to mess with the fs tree while it's being
	 * dropped as we unlock the root node and parent nodes as we walk down
	 * the tree, assuming nothing will change.  If something does change
	 * then we'll have stale information and drop references to blocks we've
	 * already dropped.
	 */
	set_bit(BTRFS_ROOT_DELETING, &root->state);
	if (btrfs_disk_key_objectid(&root_item->drop_progress) == 0) {
		level = btrfs_header_level(root->node);
		path->nodes[level] = btrfs_lock_root_node(root);
		path->slots[level] = 0;
		path->locks[level] = BTRFS_WRITE_LOCK;
		memset(&wc->update_progress, 0,
		       sizeof(wc->update_progress));
	} else {
		btrfs_disk_key_to_cpu(&key, &root_item->drop_progress);
		memcpy(&wc->update_progress, &key,
		       sizeof(wc->update_progress));

		level = btrfs_root_drop_level(root_item);
		BUG_ON(level == 0);
		path->lowest_level = level;
		ret = btrfs_search_slot(NULL, root, &key, path, 0, 0);
		path->lowest_level = 0;
		if (ret < 0) {
			err = ret;
			goto out_end_trans;
		}
		WARN_ON(ret > 0);

		/*
		 * unlock our path, this is safe because only this
		 * function is allowed to delete this snapshot
		 */
		btrfs_unlock_up_safe(path, 0);

		level = btrfs_header_level(root->node);
		while (1) {
			btrfs_tree_lock(path->nodes[level]);
			path->locks[level] = BTRFS_WRITE_LOCK;

			ret = btrfs_lookup_extent_info(trans, fs_info,
						path->nodes[level]->start,
						level, 1, &wc->refs[level],
						&wc->flags[level]);
			if (ret < 0) {
				err = ret;
				goto out_end_trans;
			}
			BUG_ON(wc->refs[level] == 0);

			if (level == btrfs_root_drop_level(root_item))
				break;

			btrfs_tree_unlock(path->nodes[level]);
			path->locks[level] = 0;
			WARN_ON(wc->refs[level] != 1);
			level--;
		}
	}

	wc->restarted = test_bit(BTRFS_ROOT_DEAD_TREE, &root->state);
	wc->level = level;
	wc->shared_level = -1;
	wc->stage = DROP_REFERENCE;
	wc->update_ref = update_ref;
	wc->keep_locks = 0;
	wc->reada_count = BTRFS_NODEPTRS_PER_BLOCK(fs_info);

	while (1) {

		ret = walk_down_tree(trans, root, path, wc);
		if (ret < 0) {
			err = ret;
			break;
		}

		ret = walk_up_tree(trans, root, path, wc, BTRFS_MAX_LEVEL);
		if (ret < 0) {
			err = ret;
			break;
		}

		if (ret > 0) {
			BUG_ON(wc->stage != DROP_REFERENCE);
			break;
		}

		if (wc->stage == DROP_REFERENCE) {
			wc->drop_level = wc->level;
			btrfs_node_key_to_cpu(path->nodes[wc->drop_level],
					      &wc->drop_progress,
					      path->slots[wc->drop_level]);
		}
		btrfs_cpu_key_to_disk(&root_item->drop_progress,
				      &wc->drop_progress);
		btrfs_set_root_drop_level(root_item, wc->drop_level);

		BUG_ON(wc->level == 0);
		if (btrfs_should_end_transaction(trans) ||
		    (!for_reloc && btrfs_need_cleaner_sleep(fs_info))) {
			ret = btrfs_update_root(trans, tree_root,
						&root->root_key,
						root_item);
			if (ret) {
				btrfs_abort_transaction(trans, ret);
				err = ret;
				goto out_end_trans;
			}

			btrfs_end_transaction_throttle(trans);
			if (!for_reloc && btrfs_need_cleaner_sleep(fs_info)) {
				btrfs_debug(fs_info,
					    "drop snapshot early exit");
				err = -EAGAIN;
				goto out_free;
			}

		       /*
			* Use join to avoid potential EINTR from transaction
			* start. See wait_reserve_ticket and the whole
			* reservation callchain.
			*/
			if (for_reloc)
				trans = btrfs_join_transaction(tree_root);
			else
				trans = btrfs_start_transaction(tree_root, 0);
			if (IS_ERR(trans)) {
				err = PTR_ERR(trans);
				goto out_free;
			}
		}
	}
	btrfs_release_path(path);
	if (err)
		goto out_end_trans;

	ret = btrfs_del_root(trans, &root->root_key);
	if (ret) {
		btrfs_abort_transaction(trans, ret);
		err = ret;
		goto out_end_trans;
	}

	if (root->root_key.objectid != BTRFS_TREE_RELOC_OBJECTID) {
		ret = btrfs_find_root(tree_root, &root->root_key, path,
				      NULL, NULL);
		if (ret < 0) {
			btrfs_abort_transaction(trans, ret);
			err = ret;
			goto out_end_trans;
		} else if (ret > 0) {
			/* if we fail to delete the orphan item this time
			 * around, it'll get picked up the next time.
			 *
			 * The most common failure here is just -ENOENT.
			 */
			btrfs_del_orphan_item(trans, tree_root,
					      root->root_key.objectid);
		}
	}

	/*
	 * This subvolume is going to be completely dropped, and won't be
	 * recorded as dirty roots, thus pertrans meta rsv will not be freed at
	 * commit transaction time.  So free it here manually.
	 */
	btrfs_qgroup_convert_reserved_meta(root, INT_MAX);
	btrfs_qgroup_free_meta_all_pertrans(root);

	if (test_bit(BTRFS_ROOT_IN_RADIX, &root->state))
		btrfs_add_dropped_root(trans, root);
	else
		btrfs_put_root(root);
	root_dropped = true;
out_end_trans:
	btrfs_end_transaction_throttle(trans);
out_free:
	kfree(wc);
	btrfs_free_path(path);
out:
	/*
	 * So if we need to stop dropping the snapshot for whatever reason we
	 * need to make sure to add it back to the dead root list so that we
	 * keep trying to do the work later.  This also cleans up roots if we
	 * don't have it in the radix (like when we recover after a power fail
	 * or unmount) so we don't leak memory.
	 */
	if (!for_reloc && !root_dropped)
		btrfs_add_dead_root(root);
	return err;
}

/*
 * drop subtree rooted at tree block 'node'.
 *
 * NOTE: this function will unlock and release tree block 'node'
 * only used by relocation code
 */
int btrfs_drop_subtree(struct btrfs_trans_handle *trans,
			struct btrfs_root *root,
			struct extent_buffer *node,
			struct extent_buffer *parent)
{
	struct btrfs_fs_info *fs_info = root->fs_info;
	struct btrfs_path *path;
	struct walk_control *wc;
	int level;
	int parent_level;
	int ret = 0;
	int wret;

	BUG_ON(root->root_key.objectid != BTRFS_TREE_RELOC_OBJECTID);

	path = btrfs_alloc_path();
	if (!path)
		return -ENOMEM;

	wc = kzalloc(sizeof(*wc), GFP_NOFS);
	if (!wc) {
		btrfs_free_path(path);
		return -ENOMEM;
	}

	btrfs_assert_tree_locked(parent);
	parent_level = btrfs_header_level(parent);
	atomic_inc(&parent->refs);
	path->nodes[parent_level] = parent;
	path->slots[parent_level] = btrfs_header_nritems(parent);

	btrfs_assert_tree_locked(node);
	level = btrfs_header_level(node);
	path->nodes[level] = node;
	path->slots[level] = 0;
	path->locks[level] = BTRFS_WRITE_LOCK;

	wc->refs[parent_level] = 1;
	wc->flags[parent_level] = BTRFS_BLOCK_FLAG_FULL_BACKREF;
	wc->level = level;
	wc->shared_level = -1;
	wc->stage = DROP_REFERENCE;
	wc->update_ref = 0;
	wc->keep_locks = 1;
	wc->reada_count = BTRFS_NODEPTRS_PER_BLOCK(fs_info);

	while (1) {
		wret = walk_down_tree(trans, root, path, wc);
		if (wret < 0) {
			ret = wret;
			break;
		}

		wret = walk_up_tree(trans, root, path, wc, parent_level);
		if (wret < 0)
			ret = wret;
		if (wret != 0)
			break;
	}

	kfree(wc);
	btrfs_free_path(path);
	return ret;
}

/*
 * helper to account the unused space of all the readonly block group in the
 * space_info. takes mirrors into account.
 */
u64 btrfs_account_ro_block_groups_free_space(struct btrfs_space_info *sinfo)
{
	struct btrfs_block_group *block_group;
	u64 free_bytes = 0;
	int factor;

	/* It's df, we don't care if it's racy */
	if (list_empty(&sinfo->ro_bgs))
		return 0;

	spin_lock(&sinfo->lock);
	list_for_each_entry(block_group, &sinfo->ro_bgs, ro_list) {
		spin_lock(&block_group->lock);

		if (!block_group->ro) {
			spin_unlock(&block_group->lock);
			continue;
		}

		factor = btrfs_bg_type_to_factor(block_group->flags);
		free_bytes += (block_group->length -
			       block_group->used) * factor;

		spin_unlock(&block_group->lock);
	}
	spin_unlock(&sinfo->lock);

	return free_bytes;
}

int btrfs_error_unpin_extent_range(struct btrfs_fs_info *fs_info,
				   u64 start, u64 end)
{
	return unpin_extent_range(fs_info, start, end, false);
}

/*
 * It used to be that old block groups would be left around forever.
 * Iterating over them would be enough to trim unused space.  Since we
 * now automatically remove them, we also need to iterate over unallocated
 * space.
 *
 * We don't want a transaction for this since the discard may take a
 * substantial amount of time.  We don't require that a transaction be
 * running, but we do need to take a running transaction into account
 * to ensure that we're not discarding chunks that were released or
 * allocated in the current transaction.
 *
 * Holding the chunks lock will prevent other threads from allocating
 * or releasing chunks, but it won't prevent a running transaction
 * from committing and releasing the memory that the pending chunks
 * list head uses.  For that, we need to take a reference to the
 * transaction and hold the commit root sem.  We only need to hold
 * it while performing the free space search since we have already
 * held back allocations.
 */
static int btrfs_trim_free_extents(struct btrfs_device *device, u64 *trimmed)
{
	u64 start = SZ_1M, len = 0, end = 0;
	int ret;

	*trimmed = 0;

	/* Discard not supported = nothing to do. */
	if (!blk_queue_discard(bdev_get_queue(device->bdev)))
		return 0;

	/* Not writable = nothing to do. */
	if (!test_bit(BTRFS_DEV_STATE_WRITEABLE, &device->dev_state))
		return 0;

	/* No free space = nothing to do. */
	if (device->total_bytes <= device->bytes_used)
		return 0;

	ret = 0;

	while (1) {
		struct btrfs_fs_info *fs_info = device->fs_info;
		u64 bytes;

		ret = mutex_lock_interruptible(&fs_info->chunk_mutex);
		if (ret)
			break;

		find_first_clear_extent_bit(&device->alloc_state, start,
					    &start, &end,
					    CHUNK_TRIMMED | CHUNK_ALLOCATED);

		/* Check if there are any CHUNK_* bits left */
		if (start > device->total_bytes) {
			WARN_ON(IS_ENABLED(CONFIG_BTRFS_DEBUG));
			btrfs_warn_in_rcu(fs_info,
"ignoring attempt to trim beyond device size: offset %llu length %llu device %s device size %llu",
					  start, end - start + 1,
					  rcu_str_deref(device->name),
					  device->total_bytes);
			mutex_unlock(&fs_info->chunk_mutex);
			ret = 0;
			break;
		}

		/* Ensure we skip the reserved area in the first 1M */
		start = max_t(u64, start, SZ_1M);

		/*
		 * If find_first_clear_extent_bit find a range that spans the
		 * end of the device it will set end to -1, in this case it's up
		 * to the caller to trim the value to the size of the device.
		 */
		end = min(end, device->total_bytes - 1);

		len = end - start + 1;

		/* We didn't find any extents */
		if (!len) {
			mutex_unlock(&fs_info->chunk_mutex);
			ret = 0;
			break;
		}

		ret = btrfs_issue_discard(device->bdev, start, len,
					  &bytes);
		if (!ret)
			set_extent_bits(&device->alloc_state, start,
					start + bytes - 1,
					CHUNK_TRIMMED);
		mutex_unlock(&fs_info->chunk_mutex);

		if (ret)
			break;

		start += len;
		*trimmed += bytes;

		if (fatal_signal_pending(current)) {
			ret = -ERESTARTSYS;
			break;
		}

		cond_resched();
	}

	return ret;
}

/*
 * Trim the whole filesystem by:
 * 1) trimming the free space in each block group
 * 2) trimming the unallocated space on each device
 *
 * This will also continue trimming even if a block group or device encounters
 * an error.  The return value will be the last error, or 0 if nothing bad
 * happens.
 */
int btrfs_trim_fs(struct btrfs_fs_info *fs_info, struct fstrim_range *range)
{
	struct btrfs_block_group *cache = NULL;
	struct btrfs_device *device;
	struct list_head *devices;
	u64 group_trimmed;
	u64 range_end = U64_MAX;
	u64 start;
	u64 end;
	u64 trimmed = 0;
	u64 bg_failed = 0;
	u64 dev_failed = 0;
	int bg_ret = 0;
	int dev_ret = 0;
	int ret = 0;

	/*
	 * Check range overflow if range->len is set.
	 * The default range->len is U64_MAX.
	 */
	if (range->len != U64_MAX &&
	    check_add_overflow(range->start, range->len, &range_end))
		return -EINVAL;

	cache = btrfs_lookup_first_block_group(fs_info, range->start);
	for (; cache; cache = btrfs_next_block_group(cache)) {
		if (cache->start >= range_end) {
			btrfs_put_block_group(cache);
			break;
		}

		start = max(range->start, cache->start);
		end = min(range_end, cache->start + cache->length);

		if (end - start >= range->minlen) {
			if (!btrfs_block_group_done(cache)) {
				ret = btrfs_cache_block_group(cache, 0);
				if (ret) {
					bg_failed++;
					bg_ret = ret;
					continue;
				}
				ret = btrfs_wait_block_group_cache_done(cache);
				if (ret) {
					bg_failed++;
					bg_ret = ret;
					continue;
				}
			}
			ret = btrfs_trim_block_group(cache,
						     &group_trimmed,
						     start,
						     end,
						     range->minlen);

			trimmed += group_trimmed;
			if (ret) {
				bg_failed++;
				bg_ret = ret;
				continue;
			}
		}
	}

	if (bg_failed)
		btrfs_warn(fs_info,
			"failed to trim %llu block group(s), last error %d",
			bg_failed, bg_ret);
	mutex_lock(&fs_info->fs_devices->device_list_mutex);
	devices = &fs_info->fs_devices->devices;
	list_for_each_entry(device, devices, dev_list) {
		ret = btrfs_trim_free_extents(device, &group_trimmed);
		if (ret) {
			dev_failed++;
			dev_ret = ret;
			break;
		}

		trimmed += group_trimmed;
	}
	mutex_unlock(&fs_info->fs_devices->device_list_mutex);

	if (dev_failed)
		btrfs_warn(fs_info,
			"failed to trim %llu device(s), last error %d",
			dev_failed, dev_ret);
	range->len = trimmed;
	if (bg_ret)
		return bg_ret;
	return dev_ret;
}<|MERGE_RESOLUTION|>--- conflicted
+++ resolved
@@ -3341,9 +3341,6 @@
 			goto out;
 		}
 
-<<<<<<< HEAD
-		if (btrfs_is_zoned(fs_info)) {
-=======
 		/*
 		 * If this is a leaf and there are tree mod log users, we may
 		 * have recorded mod log operations that point to this leaf.
@@ -3365,7 +3362,6 @@
 		}
 
 		if (must_pin || btrfs_is_zoned(fs_info)) {
->>>>>>> 7aef27f0
 			btrfs_redirty_list_add(trans->transaction, buf);
 			pin_down_extent(trans, cache, buf->start, buf->len, 1);
 			btrfs_put_block_group(cache);
