/* SPDX-License-Identifier: GPL-2.0 */
#ifndef _LINUX_TTY_H
#define _LINUX_TTY_H

#include <linux/fs.h>
#include <linux/major.h>
#include <linux/termios.h>
#include <linux/workqueue.h>
#include <linux/tty_buffer.h>
#include <linux/tty_driver.h>
#include <linux/tty_ldisc.h>
#include <linux/tty_port.h>
#include <linux/mutex.h>
#include <linux/tty_flags.h>
#include <uapi/linux/tty.h>
#include <linux/rwsem.h>
#include <linux/llist.h>


/*
 * (Note: the *_driver.minor_start values 1, 64, 128, 192 are
 * hardcoded at present.)
 */
#define NR_UNIX98_PTY_DEFAULT	4096      /* Default maximum for Unix98 ptys */
#define NR_UNIX98_PTY_RESERVE	1024	  /* Default reserve for main devpts */
#define NR_UNIX98_PTY_MAX	(1 << MINORBITS) /* Absolute limit */

/*
 * This character is the same as _POSIX_VDISABLE: it cannot be used as
 * a c_cc[] character, but indicates that a particular special character
 * isn't in use (eg VINTR has no character etc)
 */
#define __DISABLED_CHAR '\0'

#define INTR_CHAR(tty) ((tty)->termios.c_cc[VINTR])
#define QUIT_CHAR(tty) ((tty)->termios.c_cc[VQUIT])
#define ERASE_CHAR(tty) ((tty)->termios.c_cc[VERASE])
#define KILL_CHAR(tty) ((tty)->termios.c_cc[VKILL])
#define EOF_CHAR(tty) ((tty)->termios.c_cc[VEOF])
#define TIME_CHAR(tty) ((tty)->termios.c_cc[VTIME])
#define MIN_CHAR(tty) ((tty)->termios.c_cc[VMIN])
#define SWTC_CHAR(tty) ((tty)->termios.c_cc[VSWTC])
#define START_CHAR(tty) ((tty)->termios.c_cc[VSTART])
#define STOP_CHAR(tty) ((tty)->termios.c_cc[VSTOP])
#define SUSP_CHAR(tty) ((tty)->termios.c_cc[VSUSP])
#define EOL_CHAR(tty) ((tty)->termios.c_cc[VEOL])
#define REPRINT_CHAR(tty) ((tty)->termios.c_cc[VREPRINT])
#define DISCARD_CHAR(tty) ((tty)->termios.c_cc[VDISCARD])
#define WERASE_CHAR(tty) ((tty)->termios.c_cc[VWERASE])
#define LNEXT_CHAR(tty)	((tty)->termios.c_cc[VLNEXT])
#define EOL2_CHAR(tty) ((tty)->termios.c_cc[VEOL2])

#define _I_FLAG(tty, f)	((tty)->termios.c_iflag & (f))
#define _O_FLAG(tty, f)	((tty)->termios.c_oflag & (f))
#define _C_FLAG(tty, f)	((tty)->termios.c_cflag & (f))
#define _L_FLAG(tty, f)	((tty)->termios.c_lflag & (f))

#define I_IGNBRK(tty)	_I_FLAG((tty), IGNBRK)
#define I_BRKINT(tty)	_I_FLAG((tty), BRKINT)
#define I_IGNPAR(tty)	_I_FLAG((tty), IGNPAR)
#define I_PARMRK(tty)	_I_FLAG((tty), PARMRK)
#define I_INPCK(tty)	_I_FLAG((tty), INPCK)
#define I_ISTRIP(tty)	_I_FLAG((tty), ISTRIP)
#define I_INLCR(tty)	_I_FLAG((tty), INLCR)
#define I_IGNCR(tty)	_I_FLAG((tty), IGNCR)
#define I_ICRNL(tty)	_I_FLAG((tty), ICRNL)
#define I_IUCLC(tty)	_I_FLAG((tty), IUCLC)
#define I_IXON(tty)	_I_FLAG((tty), IXON)
#define I_IXANY(tty)	_I_FLAG((tty), IXANY)
#define I_IXOFF(tty)	_I_FLAG((tty), IXOFF)
#define I_IMAXBEL(tty)	_I_FLAG((tty), IMAXBEL)
#define I_IUTF8(tty)	_I_FLAG((tty), IUTF8)

#define O_OPOST(tty)	_O_FLAG((tty), OPOST)
#define O_OLCUC(tty)	_O_FLAG((tty), OLCUC)
#define O_ONLCR(tty)	_O_FLAG((tty), ONLCR)
#define O_OCRNL(tty)	_O_FLAG((tty), OCRNL)
#define O_ONOCR(tty)	_O_FLAG((tty), ONOCR)
#define O_ONLRET(tty)	_O_FLAG((tty), ONLRET)
#define O_OFILL(tty)	_O_FLAG((tty), OFILL)
#define O_OFDEL(tty)	_O_FLAG((tty), OFDEL)
#define O_NLDLY(tty)	_O_FLAG((tty), NLDLY)
#define O_CRDLY(tty)	_O_FLAG((tty), CRDLY)
#define O_TABDLY(tty)	_O_FLAG((tty), TABDLY)
#define O_BSDLY(tty)	_O_FLAG((tty), BSDLY)
#define O_VTDLY(tty)	_O_FLAG((tty), VTDLY)
#define O_FFDLY(tty)	_O_FLAG((tty), FFDLY)

#define C_BAUD(tty)	_C_FLAG((tty), CBAUD)
#define C_CSIZE(tty)	_C_FLAG((tty), CSIZE)
#define C_CSTOPB(tty)	_C_FLAG((tty), CSTOPB)
#define C_CREAD(tty)	_C_FLAG((tty), CREAD)
#define C_PARENB(tty)	_C_FLAG((tty), PARENB)
#define C_PARODD(tty)	_C_FLAG((tty), PARODD)
#define C_HUPCL(tty)	_C_FLAG((tty), HUPCL)
#define C_CLOCAL(tty)	_C_FLAG((tty), CLOCAL)
#define C_CIBAUD(tty)	_C_FLAG((tty), CIBAUD)
#define C_CRTSCTS(tty)	_C_FLAG((tty), CRTSCTS)
#define C_CMSPAR(tty)	_C_FLAG((tty), CMSPAR)

#define L_ISIG(tty)	_L_FLAG((tty), ISIG)
#define L_ICANON(tty)	_L_FLAG((tty), ICANON)
#define L_XCASE(tty)	_L_FLAG((tty), XCASE)
#define L_ECHO(tty)	_L_FLAG((tty), ECHO)
#define L_ECHOE(tty)	_L_FLAG((tty), ECHOE)
#define L_ECHOK(tty)	_L_FLAG((tty), ECHOK)
#define L_ECHONL(tty)	_L_FLAG((tty), ECHONL)
#define L_NOFLSH(tty)	_L_FLAG((tty), NOFLSH)
#define L_TOSTOP(tty)	_L_FLAG((tty), TOSTOP)
#define L_ECHOCTL(tty)	_L_FLAG((tty), ECHOCTL)
#define L_ECHOPRT(tty)	_L_FLAG((tty), ECHOPRT)
#define L_ECHOKE(tty)	_L_FLAG((tty), ECHOKE)
#define L_FLUSHO(tty)	_L_FLAG((tty), FLUSHO)
#define L_PENDIN(tty)	_L_FLAG((tty), PENDIN)
#define L_IEXTEN(tty)	_L_FLAG((tty), IEXTEN)
#define L_EXTPROC(tty)	_L_FLAG((tty), EXTPROC)

struct device;
struct signal_struct;
struct tty_operations;

/**
 * struct tty_struct - state associated with a tty while open
 *
 * @flow.lock: lock for flow members
 * @flow.stopped: tty stopped/started by tty_stop/tty_start
 * @flow.tco_stopped: tty stopped/started by TCOOFF/TCOON ioctls (it has
 *		      precedense over @flow.stopped)
 * @flow.unused: alignment for Alpha, so that no members other than @flow.* are
 *		 modified by the same 64b word store. The @flow's __aligned is
 *		 there for the very same reason.
 * @ctrl.lock: lock for ctrl members
 * @ctrl.pgrp: process group of this tty (setpgrp(2))
 * @ctrl.session: session of this tty (setsid(2)). Writes are protected by both
 *		  @ctrl.lock and legacy mutex, readers must use at least one of
 *		  them.
 * @ctrl.pktstatus: packet mode status (bitwise OR of TIOCPKT_* constants)
 * @ctrl.packet: packet mode enabled
 *
 * All of the state associated with a tty while the tty is open. Persistent
 * storage for tty devices is referenced here as @port in struct tty_port.
 */
struct tty_struct {
	int	magic;
	struct kref kref;
	struct device *dev;	/* class device or NULL (e.g. ptys, serdev) */
	struct tty_driver *driver;
	const struct tty_operations *ops;
	int index;

	/* Protects ldisc changes: Lock tty not pty */
	struct ld_semaphore ldisc_sem;
	struct tty_ldisc *ldisc;

	struct mutex atomic_write_lock;
	struct mutex legacy_mutex;
	struct mutex throttle_mutex;
	struct rw_semaphore termios_rwsem;
	struct mutex winsize_mutex;
	/* Termios values are protected by the termios rwsem */
	struct ktermios termios, termios_locked;
	char name[64];
	unsigned long flags;
	int count;
	struct winsize winsize;		/* winsize_mutex */

	struct {
		spinlock_t lock;
		bool stopped;
		bool tco_stopped;
		unsigned long unused[0];
	} __aligned(sizeof(unsigned long)) flow;

	struct {
		spinlock_t lock;
		struct pid *pgrp;
		struct pid *session;
		unsigned char pktstatus;
		bool packet;
		unsigned long unused[0];
	} __aligned(sizeof(unsigned long)) ctrl;

	int hw_stopped;
	unsigned int receive_room;	/* Bytes free for queue */
	int flow_change;

	struct tty_struct *link;
	struct fasync_struct *fasync;
	wait_queue_head_t write_wait;
	wait_queue_head_t read_wait;
	struct work_struct hangup_work;
	void *disc_data;
	void *driver_data;
	spinlock_t files_lock;		/* protects tty_files list */
	struct list_head tty_files;

#define N_TTY_BUF_SIZE 4096

	int closing;
	unsigned char *write_buf;
	int write_cnt;
	/* If the tty has a pending do_SAK, queue it here - akpm */
	struct work_struct SAK_work;
	struct tty_port *port;
} __randomize_layout;

/* Each of a tty's open files has private_data pointing to tty_file_private */
struct tty_file_private {
	struct tty_struct *tty;
	struct file *file;
	struct list_head list;
};

/* tty magic number */
#define TTY_MAGIC		0x5401

/*
 * These bits are used in the flags field of the tty structure.
 *
 * So that interrupts won't be able to mess up the queues,
 * copy_to_cooked must be atomic with respect to itself, as must
 * tty->write.  Thus, you must use the inline functions set_bit() and
 * clear_bit() to make things atomic.
 */
#define TTY_THROTTLED 		0	/* Call unthrottle() at threshold min */
#define TTY_IO_ERROR 		1	/* Cause an I/O error (may be no ldisc too) */
#define TTY_OTHER_CLOSED 	2	/* Other side (if any) has closed */
#define TTY_EXCLUSIVE 		3	/* Exclusive open mode */
#define TTY_DO_WRITE_WAKEUP 	5	/* Call write_wakeup after queuing new */
#define TTY_LDISC_OPEN	 	11	/* Line discipline is open */
#define TTY_PTY_LOCK 		16	/* pty private */
#define TTY_NO_WRITE_SPLIT 	17	/* Preserve write boundaries to driver */
#define TTY_HUPPED 		18	/* Post driver->hangup() */
#define TTY_HUPPING		19	/* Hangup in progress */
#define TTY_LDISC_CHANGING	20	/* Change pending - non-block IO */
#define TTY_LDISC_HALTED	22	/* Line discipline is halted */

static inline bool tty_io_nonblock(struct tty_struct *tty, struct file *file)
{
	return file->f_flags & O_NONBLOCK ||
		test_bit(TTY_LDISC_CHANGING, &tty->flags);
}

static inline bool tty_io_error(struct tty_struct *tty)
{
	return test_bit(TTY_IO_ERROR, &tty->flags);
}

static inline bool tty_throttled(struct tty_struct *tty)
{
	return test_bit(TTY_THROTTLED, &tty->flags);
}

#ifdef CONFIG_TTY
void tty_kref_put(struct tty_struct *tty);
struct pid *tty_get_pgrp(struct tty_struct *tty);
void tty_vhangup_self(void);
void disassociate_ctty(int priv);
dev_t tty_devnum(struct tty_struct *tty);
void proc_clear_tty(struct task_struct *p);
struct tty_struct *get_current_tty(void);
/* tty_io.c */
int __init tty_init(void);
const char *tty_name(const struct tty_struct *tty);
struct tty_struct *tty_kopen_exclusive(dev_t device);
struct tty_struct *tty_kopen_shared(dev_t device);
void tty_kclose(struct tty_struct *tty);
int tty_dev_name_to_number(const char *name, dev_t *number);
#else
static inline void tty_kref_put(struct tty_struct *tty)
{ }
static inline struct pid *tty_get_pgrp(struct tty_struct *tty)
{ return NULL; }
static inline void tty_vhangup_self(void)
{ }
static inline void disassociate_ctty(int priv)
{ }
static inline dev_t tty_devnum(struct tty_struct *tty)
{ return 0; }
static inline void proc_clear_tty(struct task_struct *p)
{ }
static inline struct tty_struct *get_current_tty(void)
{ return NULL; }
/* tty_io.c */
static inline int __init tty_init(void)
{ return 0; }
static inline const char *tty_name(const struct tty_struct *tty)
{ return "(none)"; }
static inline struct tty_struct *tty_kopen_exclusive(dev_t device)
{ return ERR_PTR(-ENODEV); }
static inline void tty_kclose(struct tty_struct *tty)
{ }
static inline int tty_dev_name_to_number(const char *name, dev_t *number)
{ return -ENOTSUPP; }
#endif

extern struct ktermios tty_std_termios;

int vcs_init(void);

extern struct class *tty_class;

/**
 *	tty_kref_get		-	get a tty reference
 *	@tty: tty device
 *
 *	Return a new reference to a tty object. The caller must hold
 *	sufficient locks/counts to ensure that their existing reference cannot
 *	go away
 */

static inline struct tty_struct *tty_kref_get(struct tty_struct *tty)
{
	if (tty)
		kref_get(&tty->kref);
	return tty;
}

<<<<<<< HEAD
extern const char *tty_driver_name(const struct tty_struct *tty);
extern void tty_wait_until_sent(struct tty_struct *tty, long timeout);
extern void stop_tty(struct tty_struct *tty);
extern void start_tty(struct tty_struct *tty);
extern void tty_write_message(struct tty_struct *tty, char *msg);
extern int tty_send_xchar(struct tty_struct *tty, char ch);
extern int tty_put_char(struct tty_struct *tty, unsigned char c);
extern unsigned int tty_chars_in_buffer(struct tty_struct *tty);
extern unsigned int tty_write_room(struct tty_struct *tty);
extern void tty_driver_flush_buffer(struct tty_struct *tty);
extern void tty_unthrottle(struct tty_struct *tty);
extern int tty_throttle_safe(struct tty_struct *tty);
extern int tty_unthrottle_safe(struct tty_struct *tty);
extern int tty_do_resize(struct tty_struct *tty, struct winsize *ws);
extern int tty_get_icount(struct tty_struct *tty,
			  struct serial_icounter_struct *icount);
extern int is_current_pgrp_orphaned(void);
extern void tty_hangup(struct tty_struct *tty);
extern void tty_vhangup(struct tty_struct *tty);
extern int tty_hung_up_p(struct file *filp);
extern void do_SAK(struct tty_struct *tty);
extern void __do_SAK(struct tty_struct *tty);
extern void no_tty(void);
extern speed_t tty_termios_baud_rate(struct ktermios *termios);
extern void tty_termios_encode_baud_rate(struct ktermios *termios,
						speed_t ibaud, speed_t obaud);
extern void tty_encode_baud_rate(struct tty_struct *tty,
						speed_t ibaud, speed_t obaud);
=======
const char *tty_driver_name(const struct tty_struct *tty);
void tty_wait_until_sent(struct tty_struct *tty, long timeout);
void stop_tty(struct tty_struct *tty);
void start_tty(struct tty_struct *tty);
void tty_write_message(struct tty_struct *tty, char *msg);
int tty_send_xchar(struct tty_struct *tty, char ch);
int tty_put_char(struct tty_struct *tty, unsigned char c);
unsigned int tty_chars_in_buffer(struct tty_struct *tty);
unsigned int tty_write_room(struct tty_struct *tty);
void tty_driver_flush_buffer(struct tty_struct *tty);
void tty_unthrottle(struct tty_struct *tty);
int tty_throttle_safe(struct tty_struct *tty);
int tty_unthrottle_safe(struct tty_struct *tty);
int tty_do_resize(struct tty_struct *tty, struct winsize *ws);
int tty_get_icount(struct tty_struct *tty,
		struct serial_icounter_struct *icount);
int is_current_pgrp_orphaned(void);
void tty_hangup(struct tty_struct *tty);
void tty_vhangup(struct tty_struct *tty);
int tty_hung_up_p(struct file *filp);
void do_SAK(struct tty_struct *tty);
void __do_SAK(struct tty_struct *tty);
void no_tty(void);
speed_t tty_termios_baud_rate(struct ktermios *termios);
void tty_termios_encode_baud_rate(struct ktermios *termios, speed_t ibaud,
		speed_t obaud);
void tty_encode_baud_rate(struct tty_struct *tty, speed_t ibaud,
		speed_t obaud);
>>>>>>> df0cc57e

/**
 *	tty_get_baud_rate	-	get tty bit rates
 *	@tty: tty to query
 *
 *	Returns the baud rate as an integer for this terminal. The
 *	termios lock must be held by the caller and the terminal bit
 *	flags may be updated.
 *
 *	Locking: none
 */
static inline speed_t tty_get_baud_rate(struct tty_struct *tty)
{
	return tty_termios_baud_rate(&tty->termios);
}

unsigned char tty_get_char_size(unsigned int cflag);
unsigned char tty_get_frame_size(unsigned int cflag);
<<<<<<< HEAD

extern void tty_termios_copy_hw(struct ktermios *new, struct ktermios *old);
extern int tty_termios_hw_change(const struct ktermios *a, const struct ktermios *b);
extern int tty_set_termios(struct tty_struct *tty, struct ktermios *kt);

extern void tty_wakeup(struct tty_struct *tty);

extern int tty_mode_ioctl(struct tty_struct *tty, struct file *file,
			unsigned int cmd, unsigned long arg);
extern int tty_perform_flush(struct tty_struct *tty, unsigned long arg);
extern struct tty_struct *tty_init_dev(struct tty_driver *driver, int idx);
extern void tty_release_struct(struct tty_struct *tty, int idx);
extern void tty_init_termios(struct tty_struct *tty);
extern void tty_save_termios(struct tty_struct *tty);
extern int tty_standard_install(struct tty_driver *driver,
		struct tty_struct *tty);
=======
>>>>>>> df0cc57e

void tty_termios_copy_hw(struct ktermios *new, struct ktermios *old);
int tty_termios_hw_change(const struct ktermios *a, const struct ktermios *b);
int tty_set_termios(struct tty_struct *tty, struct ktermios *kt);

<<<<<<< HEAD
=======
void tty_wakeup(struct tty_struct *tty);

int tty_mode_ioctl(struct tty_struct *tty, unsigned int cmd, unsigned long arg);
int tty_perform_flush(struct tty_struct *tty, unsigned long arg);
struct tty_struct *tty_init_dev(struct tty_driver *driver, int idx);
void tty_release_struct(struct tty_struct *tty, int idx);
void tty_init_termios(struct tty_struct *tty);
void tty_save_termios(struct tty_struct *tty);
int tty_standard_install(struct tty_driver *driver,
		struct tty_struct *tty);

extern struct mutex tty_mutex;

>>>>>>> df0cc57e
/* n_tty.c */
void n_tty_inherit_ops(struct tty_ldisc_ops *ops);
#ifdef CONFIG_TTY
void __init n_tty_init(void);
#else
static inline void n_tty_init(void) { }
#endif

/* tty_audit.c */
#ifdef CONFIG_AUDIT
void tty_audit_exit(void);
void tty_audit_fork(struct signal_struct *sig);
int tty_audit_push(void);
#else
static inline void tty_audit_exit(void)
{
}
static inline void tty_audit_fork(struct signal_struct *sig)
{
}
static inline int tty_audit_push(void)
{
	return 0;
}
#endif

/* tty_ioctl.c */
int n_tty_ioctl_helper(struct tty_struct *tty, unsigned int cmd,
		unsigned long arg);

/* vt.c */

int vt_ioctl(struct tty_struct *tty, unsigned int cmd, unsigned long arg);

long vt_compat_ioctl(struct tty_struct *tty, unsigned int cmd,
		unsigned long arg);

/* tty_mutex.c */
/* functions for preparation of BKL removal */
<<<<<<< HEAD
extern void tty_lock(struct tty_struct *tty);
extern int  tty_lock_interruptible(struct tty_struct *tty);
extern void tty_unlock(struct tty_struct *tty);
extern void tty_lock_slave(struct tty_struct *tty);
extern void tty_unlock_slave(struct tty_struct *tty);
extern void tty_set_lock_subclass(struct tty_struct *tty);
=======
void tty_lock(struct tty_struct *tty);
int  tty_lock_interruptible(struct tty_struct *tty);
void tty_unlock(struct tty_struct *tty);
void tty_lock_slave(struct tty_struct *tty);
void tty_unlock_slave(struct tty_struct *tty);
void tty_set_lock_subclass(struct tty_struct *tty);
>>>>>>> df0cc57e

#endif<|MERGE_RESOLUTION|>--- conflicted
+++ resolved
@@ -316,36 +316,6 @@
 	return tty;
 }
 
-<<<<<<< HEAD
-extern const char *tty_driver_name(const struct tty_struct *tty);
-extern void tty_wait_until_sent(struct tty_struct *tty, long timeout);
-extern void stop_tty(struct tty_struct *tty);
-extern void start_tty(struct tty_struct *tty);
-extern void tty_write_message(struct tty_struct *tty, char *msg);
-extern int tty_send_xchar(struct tty_struct *tty, char ch);
-extern int tty_put_char(struct tty_struct *tty, unsigned char c);
-extern unsigned int tty_chars_in_buffer(struct tty_struct *tty);
-extern unsigned int tty_write_room(struct tty_struct *tty);
-extern void tty_driver_flush_buffer(struct tty_struct *tty);
-extern void tty_unthrottle(struct tty_struct *tty);
-extern int tty_throttle_safe(struct tty_struct *tty);
-extern int tty_unthrottle_safe(struct tty_struct *tty);
-extern int tty_do_resize(struct tty_struct *tty, struct winsize *ws);
-extern int tty_get_icount(struct tty_struct *tty,
-			  struct serial_icounter_struct *icount);
-extern int is_current_pgrp_orphaned(void);
-extern void tty_hangup(struct tty_struct *tty);
-extern void tty_vhangup(struct tty_struct *tty);
-extern int tty_hung_up_p(struct file *filp);
-extern void do_SAK(struct tty_struct *tty);
-extern void __do_SAK(struct tty_struct *tty);
-extern void no_tty(void);
-extern speed_t tty_termios_baud_rate(struct ktermios *termios);
-extern void tty_termios_encode_baud_rate(struct ktermios *termios,
-						speed_t ibaud, speed_t obaud);
-extern void tty_encode_baud_rate(struct tty_struct *tty,
-						speed_t ibaud, speed_t obaud);
-=======
 const char *tty_driver_name(const struct tty_struct *tty);
 void tty_wait_until_sent(struct tty_struct *tty, long timeout);
 void stop_tty(struct tty_struct *tty);
@@ -374,7 +344,6 @@
 		speed_t obaud);
 void tty_encode_baud_rate(struct tty_struct *tty, speed_t ibaud,
 		speed_t obaud);
->>>>>>> df0cc57e
 
 /**
  *	tty_get_baud_rate	-	get tty bit rates
@@ -393,32 +362,11 @@
 
 unsigned char tty_get_char_size(unsigned int cflag);
 unsigned char tty_get_frame_size(unsigned int cflag);
-<<<<<<< HEAD
-
-extern void tty_termios_copy_hw(struct ktermios *new, struct ktermios *old);
-extern int tty_termios_hw_change(const struct ktermios *a, const struct ktermios *b);
-extern int tty_set_termios(struct tty_struct *tty, struct ktermios *kt);
-
-extern void tty_wakeup(struct tty_struct *tty);
-
-extern int tty_mode_ioctl(struct tty_struct *tty, struct file *file,
-			unsigned int cmd, unsigned long arg);
-extern int tty_perform_flush(struct tty_struct *tty, unsigned long arg);
-extern struct tty_struct *tty_init_dev(struct tty_driver *driver, int idx);
-extern void tty_release_struct(struct tty_struct *tty, int idx);
-extern void tty_init_termios(struct tty_struct *tty);
-extern void tty_save_termios(struct tty_struct *tty);
-extern int tty_standard_install(struct tty_driver *driver,
-		struct tty_struct *tty);
-=======
->>>>>>> df0cc57e
 
 void tty_termios_copy_hw(struct ktermios *new, struct ktermios *old);
 int tty_termios_hw_change(const struct ktermios *a, const struct ktermios *b);
 int tty_set_termios(struct tty_struct *tty, struct ktermios *kt);
 
-<<<<<<< HEAD
-=======
 void tty_wakeup(struct tty_struct *tty);
 
 int tty_mode_ioctl(struct tty_struct *tty, unsigned int cmd, unsigned long arg);
@@ -432,7 +380,6 @@
 
 extern struct mutex tty_mutex;
 
->>>>>>> df0cc57e
 /* n_tty.c */
 void n_tty_inherit_ops(struct tty_ldisc_ops *ops);
 #ifdef CONFIG_TTY
@@ -472,20 +419,11 @@
 
 /* tty_mutex.c */
 /* functions for preparation of BKL removal */
-<<<<<<< HEAD
-extern void tty_lock(struct tty_struct *tty);
-extern int  tty_lock_interruptible(struct tty_struct *tty);
-extern void tty_unlock(struct tty_struct *tty);
-extern void tty_lock_slave(struct tty_struct *tty);
-extern void tty_unlock_slave(struct tty_struct *tty);
-extern void tty_set_lock_subclass(struct tty_struct *tty);
-=======
 void tty_lock(struct tty_struct *tty);
 int  tty_lock_interruptible(struct tty_struct *tty);
 void tty_unlock(struct tty_struct *tty);
 void tty_lock_slave(struct tty_struct *tty);
 void tty_unlock_slave(struct tty_struct *tty);
 void tty_set_lock_subclass(struct tty_struct *tty);
->>>>>>> df0cc57e
 
 #endif